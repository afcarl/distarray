--- conflicted
+++ resolved
@@ -77,17 +77,11 @@
     -------
     fn : function wrapped to run locally on engines
     """
-<<<<<<< HEAD
-    func_key = _global_context._key_and_push(fn)[0]
-    result_key = _global_context._generate_key()
-=======
-
     # we want @local functions to be able to call each other, so push
     # their `__name__` as their key
     func_key = fn.__name__
-    context._push({func_key: fn})
-    result_key = context._generate_key()
->>>>>>> 4567d9d7
+    _global_context._push({func_key: fn})
+    result_key = _global_context._generate_key()
 
     def inner(*args, **kwargs):
 
