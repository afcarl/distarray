# encoding: utf-8
#----------------------------------------------------------------------------
#  Copyright (C) 2008-2014, IPython Development Team and Enthought, Inc.
#  Distributed under the terms of the BSD License.  See COPYING.rst.
#----------------------------------------------------------------------------

"""
Tests for distarray's client-side API.

Many of these tests require a 4-engine cluster to be running locally.  The
engines should be launched with MPI, using the MPIEngineSetLauncher.

"""

import unittest
import numpy
from numpy.testing import assert_array_equal, assert_allclose

<<<<<<< HEAD
=======
from numpy.testing import assert_array_equal, assert_allclose
>>>>>>> 7a3b03ce
from IPython.parallel import Client

from distarray.externals.six.moves import range
from distarray.client import DistArray
from distarray.context import Context
from distarray.testing import IpclusterTestCase


class TestDistArray(IpclusterTestCase):

    def setUp(self):
        self.dac = Context(self.client)

     # overloads base class...
    def tearDown(self):
        del self.dac
        super(TestDistArray, self).tearDown()

    def test_set_and_getitem_block_dist(self):
        size = 10
        dap = self.dac.empty((size,), dist={0: 'b'})

        for val in range(size):
            dap[val] = val

        for val in range(size):
            self.assertEqual(dap[val], val)

    def test_set_and_getitem_nd_block_dist(self):
        size = 5
        dap = self.dac.empty((size, size), dist={0: 'b', 1: 'b'})

        for row in range(size):
            for col in range(size):
                val = size*row + col
                dap[row, col] = val

        for row in range(size):
            for col in range(size):
                val = size*row + col
                self.assertEqual(dap[row, col], val)

    def test_set_and_getitem_cyclic_dist(self):
        size = 10
        dap = self.dac.empty((size,), dist={0: 'c'})

        for val in range(size):
            dap[val] = val

        for val in range(size):
            self.assertEqual(dap[val], val)

    @unittest.skip("Slicing not yet implemented.")
    def test_slice_in_getitem_block_dist(self):
        dap = self.dac.empty((100,), dist={0: 'b'})
        self.assertIsInstance(dap[20:40], DistArray)

    @unittest.skip("Slicing not yet implemented.")
    def test_slice_in_setitem_raises_valueerror(self):
        dap = self.dac.empty((100,), dist={0: 'b'})
        vals = numpy.random.random(20)
        with self.assertRaises(NotImplementedError):
            dap[20:40] = vals

    @unittest.skip('Slice assignment not yet implemented.')
    def test_slice_size_error(self):
        dap = self.dac.empty((100,), dist={0: 'c'})
        with self.assertRaises(NotImplementedError):
            dap[20:40] = (11, 12)

    def test_get_index_error(self):
        dap = self.dac.empty((10,), dist={0: 'c'})
        with self.assertRaises(IndexError):
            dap[11]

    def test_set_index_error(self):
        dap = self.dac.empty((10,), dist={0: 'c'})
        with self.assertRaises(IndexError):
            dap[11] = 55

    def test_iteration(self):
        size = 10
        dap = self.dac.empty((size,), dist={0: 'c'})
        dap.fill(10)
        for val in dap:
            self.assertEqual(val, 10)

    def test_tondarray(self):
        dap = self.dac.empty((3, 3))
        ndarr = numpy.arange(9).reshape(3, 3)
        for (i, j), val in numpy.ndenumerate(ndarr):
            dap[i, j] = ndarr[i, j]
        numpy.testing.assert_array_equal(dap.tondarray(), ndarr)

    def test_global_tolocal_bug(self):
        # gh-issue #154
        dap = self.dac.zeros((3, 3), dist=('n', 'b'))
        ndarr = numpy.zeros((3, 3))
        numpy.testing.assert_array_equal(dap.tondarray(), ndarr)


class TestDistArrayCreation(IpclusterTestCase):

    """Test distarray creation methods"""

    def setUp(self):
        self.context = Context(self.client)

     # overloads base class...
    def tearDown(self):
        del self.context
        super(TestDistArrayCreation, self).tearDown()

    def test_zeros(self):
        shape = (16, 16)
        zero_distarray = self.context.zeros(shape)
        zero_ndarray = numpy.zeros(shape)
        assert_array_equal(zero_distarray.tondarray(), zero_ndarray)

    def test_ones(self):
        shape = (16, 16)
        one_distarray = self.context.ones(shape)
        one_ndarray = numpy.ones(shape)
        assert_array_equal(one_distarray.tondarray(), one_ndarray)

    def test_empty(self):
        shape = (16, 16)
        empty_distarray = self.context.empty(shape)
        self.assertEqual(empty_distarray.shape, shape)

    def test_fromndarray(self):
        ndarr = numpy.arange(16).reshape(4, 4)
        distarr = self.context.fromndarray(ndarr)
        for (i, j), val in numpy.ndenumerate(ndarr):
            self.assertEqual(distarr[i, j], ndarr[i, j])

<<<<<<< HEAD
    def test_from_dim_data(self):
=======
    def test_from_dim_data_1d(self):
>>>>>>> 7a3b03ce
        total_size = 40
        ddpp = [
            ({'dist_type': 'u',
              'indices': [29, 38, 18, 19, 11, 33, 10, 1, 22, 25],
              'proc_grid_rank': 0,
              'proc_grid_size': 4,
<<<<<<< HEAD
              'size': 40},),
=======
              'size': total_size},),
>>>>>>> 7a3b03ce
            ({'dist_type': 'u',
              'indices': [5, 15, 34, 12, 16, 24, 23, 39, 6, 36],
              'proc_grid_rank': 1,
              'proc_grid_size': 4,
<<<<<<< HEAD
              'size': 40},),
=======
              'size': total_size},),
>>>>>>> 7a3b03ce
            ({'dist_type': 'u',
              'indices': [0, 7, 27, 4, 32, 37, 21, 26, 9, 17],
              'proc_grid_rank': 2,
              'proc_grid_size': 4,
<<<<<<< HEAD
              'size': 40},),
=======
              'size': total_size},),
>>>>>>> 7a3b03ce
            ({'dist_type': 'u',
              'indices': [35, 14, 20, 13, 3, 30, 2, 8, 28, 31],
              'proc_grid_rank': 3,
              'proc_grid_size': 4,
<<<<<<< HEAD
              'size': 40},)]
=======
              'size': total_size},)]
>>>>>>> 7a3b03ce
        distarr = self.context.from_dim_data(ddpp)
        for i in range(total_size):
            distarr[i] = i
        localarrays = distarr.get_localarrays()
        for i, arr in enumerate(localarrays):
            assert_allclose(arr, ddpp[i][0]['indices'])
<<<<<<< HEAD
=======

    def test_from_dim_data_bu(self):
        rows = 9
        cols = 10
        col_indices = numpy.random.permutation(range(cols))
        ddpp = [
             (
              {'dist_type': 'b',
               'start': 0,
               'stop': rows // 2,
               'proc_grid_rank': 0,
               'proc_grid_size': 2,
               'size': rows},
              {'dist_type': 'u',
               'indices': col_indices[:len(col_indices)//3],
               'proc_grid_rank': 0,
               'proc_grid_size': 2,
               'size': cols},
             ),
             (
              {'dist_type': 'b',
               'start': 0,
               'stop': rows // 2,
               'proc_grid_rank': 0,
               'proc_grid_size': 2,
               'size': rows},
              {'dist_type': 'u',
               'indices': col_indices[len(col_indices)//3:],
               'proc_grid_rank': 1,
               'proc_grid_size': 2,
               'size': cols},
             ),
             (
              {'dist_type': 'b',
               'start': rows//2,
               'stop': rows,
               'proc_grid_rank': 1,
               'proc_grid_size': 2,
               'size': rows},
              {'dist_type': 'u',
               'indices': col_indices[:len(col_indices)//3],
               'proc_grid_rank': 0,
               'proc_grid_size': 2,
               'size': cols},
             ),
             (
              {'dist_type': 'b',
               'start': rows//2,
               'stop': rows,
               'proc_grid_rank': 1,
               'proc_grid_size': 2,
               'size': rows},
              {'dist_type': 'u',
               'indices': col_indices[len(col_indices)//3:],
               'proc_grid_rank': 1,
               'proc_grid_size': 2,
               'size': cols},
             )]
        distarr = self.context.from_dim_data(ddpp)
        for i in range(rows):
            for j in range(cols):
                distarr[i, j] = i*cols + j

    def test_from_dim_data_uu(self):
        rows = 6
        cols = 20
        row_indices = numpy.random.permutation(range(rows))
        col_indices = numpy.random.permutation(range(cols))
        ddpp = [
             (
              {'dist_type': 'u',
               'indices': row_indices[:rows//2],
               'proc_grid_rank': 0,
               'proc_grid_size': 2,
               'size': rows},
              {'dist_type': 'u',
               'indices': col_indices[:cols//4],
               'proc_grid_rank': 0,
               'proc_grid_size': 2,
               'size': cols},
             ),
             (
              {'dist_type': 'u',
               'indices': row_indices[:rows//2],
               'proc_grid_rank': 0,
               'proc_grid_size': 2,
               'size': rows},
              {'dist_type': 'u',
               'indices': col_indices[cols//4:],
               'proc_grid_rank': 1,
               'proc_grid_size': 2,
               'size': cols},
             ),
             (
              {'dist_type': 'u',
               'indices': row_indices[rows//2:],
               'proc_grid_rank': 1,
               'proc_grid_size': 2,
               'size': rows},
              {'dist_type': 'u',
               'indices': col_indices[:cols//4],
               'proc_grid_rank': 0,
               'proc_grid_size': 2,
               'size': cols},
             ),
             (
              {'dist_type': 'u',
               'indices': row_indices[rows//2:],
               'proc_grid_rank': 1,
               'proc_grid_size': 2,
               'size': rows},
              {'dist_type': 'u',
               'indices': col_indices[cols//4:],
               'proc_grid_rank': 1,
               'proc_grid_size': 2,
               'size': cols},
             )]
        distarr = self.context.from_dim_data(ddpp)
        for i in range(rows):
            for j in range(cols):
                distarr[i, j] = i*cols + j

>>>>>>> 7a3b03ce

class TestReduceMethods(unittest.TestCase):
    """Test reduction methods"""

    @classmethod
    def setUpClass(cls):
        cls.client = Client()
        cls.context = Context(cls.client)

        cls.arr = numpy.arange(16).reshape(4, 4)
        cls.darr = cls.context.fromndarray(cls.arr)

    @classmethod
    def tearDownClass(cls):
        del cls.darr
        del cls.arr
        del cls.context
        cls.client.close()

    def test_sum(self):
        np_sum = self.arr.sum()
        da_sum = self.darr.sum()
        self.assertEqual(da_sum, np_sum)

    def test_sum_dtype(self):
        np_sum = self.arr.sum(dtype=int)
        da_sum = self.darr.sum(dtype=int)
        self.assertEqual(da_sum, np_sum)

    def test_mean(self):
        np_mean = self.arr.mean()
        da_mean = self.darr.mean()
        self.assertEqual(da_mean, np_mean)

    def test_mean_dtype(self):
        np_mean = self.arr.mean(dtype=int)
        da_mean = self.darr.mean(dtype=int)
        self.assertEqual(da_mean, np_mean)

    def test_var(self):
        np_var = self.arr.var()
        da_var = self.darr.var()
        self.assertEqual(da_var, np_var)

    def test_var_dtype(self):
        np_var = self.arr.var(dtype=int)
        da_var = self.darr.var(dtype=int)
        self.assertEqual(da_var, np_var)

    def test_std(self):
        np_std = self.arr.std()
        da_std = self.darr.std()
        self.assertEqual(da_std, np_std)

    def test_std_dtype(self):
        np_std = self.arr.std(dtype=int)
        da_std = self.darr.std(dtype=int)
        self.assertEqual(da_std, np_std)


if __name__ == '__main__':
    unittest.main(verbosity=2)<|MERGE_RESOLUTION|>--- conflicted
+++ resolved
@@ -14,12 +14,8 @@
 
 import unittest
 import numpy
+
 from numpy.testing import assert_array_equal, assert_allclose
-
-<<<<<<< HEAD
-=======
-from numpy.testing import assert_array_equal, assert_allclose
->>>>>>> 7a3b03ce
 from IPython.parallel import Client
 
 from distarray.externals.six.moves import range
@@ -156,57 +152,35 @@
         for (i, j), val in numpy.ndenumerate(ndarr):
             self.assertEqual(distarr[i, j], ndarr[i, j])
 
-<<<<<<< HEAD
-    def test_from_dim_data(self):
-=======
     def test_from_dim_data_1d(self):
->>>>>>> 7a3b03ce
         total_size = 40
         ddpp = [
             ({'dist_type': 'u',
               'indices': [29, 38, 18, 19, 11, 33, 10, 1, 22, 25],
               'proc_grid_rank': 0,
               'proc_grid_size': 4,
-<<<<<<< HEAD
-              'size': 40},),
-=======
               'size': total_size},),
->>>>>>> 7a3b03ce
             ({'dist_type': 'u',
               'indices': [5, 15, 34, 12, 16, 24, 23, 39, 6, 36],
               'proc_grid_rank': 1,
               'proc_grid_size': 4,
-<<<<<<< HEAD
-              'size': 40},),
-=======
               'size': total_size},),
->>>>>>> 7a3b03ce
             ({'dist_type': 'u',
               'indices': [0, 7, 27, 4, 32, 37, 21, 26, 9, 17],
               'proc_grid_rank': 2,
               'proc_grid_size': 4,
-<<<<<<< HEAD
-              'size': 40},),
-=======
               'size': total_size},),
->>>>>>> 7a3b03ce
             ({'dist_type': 'u',
               'indices': [35, 14, 20, 13, 3, 30, 2, 8, 28, 31],
               'proc_grid_rank': 3,
               'proc_grid_size': 4,
-<<<<<<< HEAD
-              'size': 40},)]
-=======
               'size': total_size},)]
->>>>>>> 7a3b03ce
         distarr = self.context.from_dim_data(ddpp)
         for i in range(total_size):
             distarr[i] = i
         localarrays = distarr.get_localarrays()
         for i, arr in enumerate(localarrays):
             assert_allclose(arr, ddpp[i][0]['indices'])
-<<<<<<< HEAD
-=======
 
     def test_from_dim_data_bu(self):
         rows = 9
@@ -329,7 +303,6 @@
             for j in range(cols):
                 distarr[i, j] = i*cols + j
 
->>>>>>> 7a3b03ce
 
 class TestReduceMethods(unittest.TestCase):
     """Test reduction methods"""
