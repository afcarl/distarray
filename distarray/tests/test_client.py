--- conflicted
+++ resolved
@@ -24,76 +24,19 @@
 from distarray.testing import IpclusterTestCase
 
 
-<<<<<<< HEAD
-class TestContext(unittest.TestCase):
-    """Test Context methods"""
-
-    @classmethod
-    def setUpClass(cls):
-        cls.client = Client()
-        cls.context = Context(cls.client)
-        cls.ndarr = numpy.arange(16).reshape(4, 4)
-        cls.darr = cls.context.fromndarray(cls.ndarr)
-
-    @classmethod
-    def tearDownClass(cls):
-        """Close the client connections"""
-        cls.client.close()
-
-    def test_get_localarrays(self):
-        las = self.darr.get_localarrays()
-        self.assertIsInstance(las[0], LocalArray)
-
-    def test_get_ndarrays(self):
-        ndarrs = self.darr.get_ndarrays()
-        self.assertIsInstance(ndarrs[0], numpy.ndarray)
-
-
-class TestContextCreation(IpclusterTestCase):
-    """Test Context Creation"""
-
-    def test_create_Context(self):
-        """Can we create a plain vanilla context?"""
-        dac = Context(self.client)
-        self.assertIs(dac.client, self.client)
-
-    def test_create_Context_with_targets(self):
-        """Can we create a context with a subset of engines?"""
-        dac = Context(self.client, targets=[0, 1])
-        self.assertIs(dac.client, self.client)
-
-    def test_create_Context_with_targets_ranks(self):
-        """Check that the target <=> rank mapping is consistent."""
-        targets = [3, 2]
-        dac = Context(self.client, targets=targets)
-        self.assertEqual(set(dac.targets), set(targets))
-
-    def test_context_target_reordering(self):
-        '''Are contexts' targets reordered in a consistent way?'''
-        orig_targets = self.client.ids
-        ctx1 = Context(self.client, targets=shuffle(orig_targets[:]))
-        ctx2 = Context(self.client, targets=shuffle(orig_targets[:]))
-        self.assertEqual(ctx1.targets, ctx2.targets)
-
-
-
-=======
->>>>>>> fc53323a
 class TestDistArray(IpclusterTestCase):
 
     def setUp(self):
         self.dac = Context(self.client)
 
-<<<<<<< HEAD
-    def test_create_client_map(self):
-        dap = self.dac.zeros((100, 100), dist=('b', 'b'))
-        cfromr = dap._get_coords_from_rank()
-=======
      # overloads base class...
     def tearDown(self):
         del self.dac
         super(TestDistArray, self).tearDown()
->>>>>>> fc53323a
+
+    def test_create_client_map(self):
+        dap = self.dac.zeros((100, 100), dist=('b', 'b'))
+        cfromr = dap._get_coords_from_rank()
 
     def test_set_and_getitem_block_dist(self):
         size = 10
