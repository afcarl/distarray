--- conflicted
+++ resolved
@@ -239,10 +239,29 @@
     def _pull0(self, k):
         return self.view.pull(k, targets=self.targets[0], block=True)
 
-<<<<<<< HEAD
     def _create_local(self, local_call, shape, dtype, dist, grid_shape):
         shape_name, dtype_name, dist_name, grid_shape_name = self._key_and_push(shape, dtype, dist, grid_shape)
-=======
+        da_key = self._generate_key()
+        comm = self._comm_key
+        cmd = '{da_key} = {local_call}({shape_name}, {dtype_name}, {dist_name}, {grid_shape_name}, {comm})'
+        self._execute(cmd.format(**locals()))
+        return DistArray.from_localarrays(da_key, self)
+
+    def zeros(self, shape, dtype=float, dist={0:'b'}, grid_shape=None):
+        return self._create_local(local_call='distarray.local.zeros',
+                                  shape=shape, dtype=dtype,
+                                  dist=dist, grid_shape=grid_shape)
+
+    def ones(self, shape, dtype=float, dist={0:'b'}, grid_shape=None):
+        return self._create_local(local_call='distarray.local.ones',
+                                  shape=shape, dtype=dtype,
+                                  dist=dist, grid_shape=grid_shape)
+
+    def empty(self, shape, dtype=float, dist={0:'b'}, grid_shape=None):
+        return self._create_local(local_call='distarray.local.empty',
+                                  shape=shape, dtype=dtype,
+                                  dist=dist, grid_shape=grid_shape)
+
     def from_dim_data(self, dim_data_per_rank, dtype=float):
         """Make a DistArray from dim_data structures.
 
@@ -273,31 +292,7 @@
                'from_dim_data(%s[%s.Get_rank()], dtype=%s, comm=%s)')
         self._execute(cmd % subs)
 
-        return DistArray(da_key, self)
-
-    def zeros(self, shape, dtype=float, dist={0:'b'}, grid_shape=None):
-        keys = self._key_and_push(shape, dtype, dist, grid_shape)
->>>>>>> 7a3b03ce
-        da_key = self._generate_key()
-        comm = self._comm_key
-        cmd = '{da_key} = {local_call}({shape_name}, {dtype_name}, {dist_name}, {grid_shape_name}, {comm})'
-        self._execute(cmd.format(**locals()))
         return DistArray.from_localarrays(da_key, self)
-
-    def zeros(self, shape, dtype=float, dist={0:'b'}, grid_shape=None):
-        return self._create_local(local_call='distarray.local.zeros',
-                                  shape=shape, dtype=dtype,
-                                  dist=dist, grid_shape=grid_shape)
-
-    def ones(self, shape, dtype=float, dist={0:'b'}, grid_shape=None):
-        return self._create_local(local_call='distarray.local.ones',
-                                  shape=shape, dtype=dtype,
-                                  dist=dist, grid_shape=grid_shape)
-
-    def empty(self, shape, dtype=float, dist={0:'b'}, grid_shape=None):
-        return self._create_local(local_call='distarray.local.empty',
-                                  shape=shape, dtype=dtype,
-                                  dist=dist, grid_shape=grid_shape)
 
     def save_dnpy(self, name, da):
         """
