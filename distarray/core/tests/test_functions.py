--- conflicted
+++ resolved
@@ -29,17 +29,10 @@
             except NullCommError:
                 raise unittest.SkipTest("Skipped due to Null Comm")
             else:
-<<<<<<< HEAD
-                self.assertEquals(denselocalarray.arecompatible(a,b), True)
+                self.assertEqual(denselocalarray.arecompatible(a,b), True)
                 a = denselocalarray.LocalArray((16,16), dtype='int64', dist='c', comm=comm)
                 b = denselocalarray.LocalArray((16,16), dtype='float32', dist='b', comm=comm)
-                self.assertEquals(denselocalarray.arecompatible(a,b), False)
-=======
-                self.assertEqual(densedistarray.arecompatible(a,b), True)
-                a = densedistarray.DistArray((16,16), dtype='int64', dist='c', comm=comm)
-                b = densedistarray.DistArray((16,16), dtype='float32', dist='b', comm=comm)
-                self.assertEqual(densedistarray.arecompatible(a,b), False)
->>>>>>> ecf8ec13
+                self.assertEqual(denselocalarray.arecompatible(a,b), False)
                 comm.Free()
 
     def test_fromfunction(self):
@@ -59,17 +52,10 @@
             except NullCommError:
                 raise unittest.SkipTest("Skipped due to Null Comm")
             else:
-<<<<<<< HEAD
-                self.assertEquals(a.shape, (16,16))
-                self.assertEquals(a.dtype, np.dtype('int64'))
-                for global_inds, value in denselocalarray.ndenumerate(a):
-                    self.assertEquals(1.0, value)
-=======
                 self.assertEqual(a.shape, (16,16))
                 self.assertEqual(a.dtype, np.dtype('int64'))
-                for global_inds, value in densedistarray.ndenumerate(a):
+                for global_inds, value in denselocalarray.ndenumerate(a):
                     self.assertEqual(1.0, value)
->>>>>>> ecf8ec13
                 comm.Free()
 
     def test_fromfunction_complicated(self):
@@ -89,17 +75,10 @@
             except NullCommError:
                 raise unittest.SkipTest("Skipped due to Null Comm")
             else:
-<<<<<<< HEAD
-                self.assertEquals(a.shape, (16,16))
-                self.assertEquals(a.dtype, np.dtype('int64'))
-                for global_inds, value in denselocalarray.ndenumerate(a):
-                    self.assertEquals(sum(global_inds), value)
-=======
                 self.assertEqual(a.shape, (16,16))
                 self.assertEqual(a.dtype, np.dtype('int64'))
-                for global_inds, value in densedistarray.ndenumerate(a):
+                for global_inds, value in denselocalarray.ndenumerate(a):
                     self.assertEqual(sum(global_inds), value)
->>>>>>> ecf8ec13
                 comm.Free()
 
 
