from __future__ import print_function
# encoding: utf-8

__docformat__ = "restructuredtext en"

#----------------------------------------------------------------------------
#  Copyright (C) 2008  The IPython Development Team
#
#  Distributed under the terms of the BSD License.  The full license is in
#  the file COPYING, distributed as part of this software.
#----------------------------------------------------------------------------

#----------------------------------------------------------------------------
# Imports
#----------------------------------------------------------------------------

import six
import math

import numpy as np

from distarray.mpi.mpibase import MPI
from distarray.core.error import (InvalidDimensionError, DistError,
                                  DistMatrixError, IncompatibleArrayError)
from distarray.core.base import BaseLocalArray, arecompatible
from distarray.core.construct import init_base_comm, find_local_shape
from distarray.utils import _raise_nie


#----------------------------------------------------------------------------
<<<<<<< HEAD
=======
# Exports
#----------------------------------------------------------------------------


__all__ = [
    'LocalArray',
    'absolute',
    'add',
    'arccos',
    'arccosh',
    'arcsin',
    'arcsinh',
    'arctan',
    'arctan2',
    'arctanh',
    'bitwise_and',
    'bitwise_or',
    'bitwise_xor',
    'can_cast',
    'cast',
    'conjugate',
    'cos',
    'cosh',
    'divide',
    'dtype',
    'empty',
    'empty_like',
    'exp',
    'expm1',
    'finfo',
    'floor_divide',
    'fmod',
    'fromdap',
    'fromfunction',
    'get_printoptions',
    'hypot',
    'invert',
    'iscomplexobj',
    'isrealobj',
    'isscalar',
    'issctype',
    'issubclass_',
    'issubdtype',
    'left_shift',
    'log',
    'log10',
    'log1p',
    'maximum_sctype',
    'mintypecode',
    'mod',
    'multiply',
    'nan_to_num',
    'negative',
    'obj2sctype',
    'ones',
    'power',
    'real_if_close',
    'reciprocal',
    'remainder',
    'right_shift',
    'rint',
    'sctype2char',
    'set_printoptions',
    'sign',
    'sin',
    'sinh',
    'sqrt',
    'square',
    'subtract',
    'sum',
    'tan',
    'tanh',
    'true_divide',
    'zeros',
    'zeros_like',
    ]


#----------------------------------------------------------------------------
>>>>>>> a9241ce7
#----------------------------------------------------------------------------
# Base LocalArray class
#----------------------------------------------------------------------------
#----------------------------------------------------------------------------

DAP_DISTTYPES = {None, 'b', 'c'}

mpi_dtypes = {
    np.dtype('f') : MPI.FLOAT,
    np.dtype('d') : MPI.DOUBLE,
    np.dtype('i') : MPI.INTEGER,
    np.dtype('l') : MPI.LONG
}

def mpi_type_for_ndarray(a):
    return mpi_dtypes[a.dtype]


def _raise_dap_nie():
    msg = ("The Distributed Array Protocol has only been "
           "implemented for the following disttypes: {}")
    raise NotImplementedError(msg.format(DAP_DISTTYPES))


class DenseLocalArray(BaseLocalArray):
    """Distribute memory Python arrays."""

    #----------------------------------------------------------------------------
    # Methods used for initialization
    #----------------------------------------------------------------------------

    def _allocate(self, buf=None, offset=0):
        if buf is None:
            # Allocate a new array and use its data attribute as my own
            self.local_array = np.empty(self.local_shape, dtype=self.dtype)
            self.data = self.local_array.data
        else:
            try:
                buf = memoryview(buf)
            except TypeError:
                msg = "The object is not or can't be made into a buffer"
                raise TypeError(msg)
            try:
                self.local_array = np.asarray(buf, dtype=self.dtype)
                self.data = self.local_array.data
            except ValueError:
                msg = "The buffer is smaller than needed for this array"
                raise ValueError(msg)

    def __init__(self, shape, dtype=float, dist={0:'b'} , grid_shape=None,
                 comm=None, buf=None, offset=0):
        """Create a distributed array on a set of processors.

        `__init__` resticts you a 'b' and 'c' disttypes and evenly
        distributed data.

        See also
        --------
        LocalArray.fromdap
        """
        BaseLocalArray.__init__(self, shape, dtype, dist, grid_shape, comm,
                                buf, offset)

        # At this point, everything is setup, but the memory has not
        # been allocated.
        self._allocate(buf, offset)

    def __del__(self):
        BaseLocalArray.__del__(self)

    @classmethod
    def from_dap(cls, dimdata, buf=None, comm=None):
        """Make a LocalArray from a `dimdata` tuple.

        Parameters
        ----------
        dimdata : tuple of dictionaries
            A dict for each dimension, with the data described here:
            https://github.com/enthought/distributed-array-protocol
        buf : buffer object, optional
            If provided, encapsulate the buffer given.  If not provided,
            allocate an empty array.

        Returns
        -------
        la : LocalArray
            A LocalArray encapsulating `buf`, or else an empty
            (uninitialized) LocalArray.
        """

        dist = {i: dd['disttype'] for (i, dd) in enumerate(dimdata)
                if dd['disttype']}

        implemented = all(disttype in DAP_DISTTYPES for disttype in dist.values())
        if not implemented:
            _raise_dap_nie()

        shape = tuple(dd['datasize'] for dd in dimdata)
        grid_shape = tuple(dd['gridsize'] for dd in dimdata if dd['disttype'])
        base_comm = init_base_comm(comm)

        return cls(shape=shape, dtype=buf.dtype, dist=dist,
                   grid_shape=grid_shape, comm=base_comm, buf=buf)

    @classmethod
    def from_distarray(cls, obj, comm=None):
        """Make a LocalArray from an `obj` with a `__distarray__` method.

        An object that supports the Distributed Array Protocol will have
        a `__distarray__` method that returns the data structure
        described here:

        https://github.com/enthought/distributed-array-protocol

        Parameters
        ----------
        obj : an object with a `__distarray__` method

        Returns
        -------
        la : LocalArray
            A LocalArray encapsulating the buffer of the original data.
            No copy is made.
        """
        distbuffer = obj.__distarray__()
        buf = np.asarray(distbuffer['buffer'])
        dimdata = distbuffer['dimdata']

        return cls.from_dap(dimdata=dimdata, buf=buf, comm=comm)

    def _dimdict(self, dim):
        """Given a dimension number `dim`, return a `dimdict`.

        Where `dimdict` is the metadata datastructure provided for each
        dimension by the Distributed Array Protocol.
        """
        if dim in self.distdims:
            idx = self.distdims.index(dim)
            gridrank = self.cart_coords[idx]
            gridsize = self.grid_shape[idx]
        else:
            gridrank = 0
            gridsize = 1

        disttype = self.dist[dim]
        start, stop = self.global_limits(dim)
        datasize = self.shape[dim]

        if disttype in {None, 'b'}:
            step = 1
        elif disttype == 'c':
            stop = datasize
            step = gridsize
        else:
            _raise_dap_nie()

        dimdict = {"disttype": disttype,
                   "datasize": datasize,
                   "gridrank": gridrank,
                   "gridsize": gridsize,
                   "indices": slice(start, stop, step),
                   "blocksize": 1,
                   "periodic": False,
                   "padding": (0, 0)
                  }
        return dimdict

    def __distarray__(self):
        """Returns the data structure required by the DAP.

        DAP = Distributed Array Protocol

        See the project's documentation for the Protocol's specification.
        """
        dimdata = tuple(self._dimdict(dim) for dim in range(self.ndim))
        distbuffer = {"buffer": self.local_array,
                      "dimdata": dimdata}
        return distbuffer

    #----------------------------------------------------------------------------
    # Methods related to distributed indexing
    #----------------------------------------------------------------------------

    def get_localarray(self):
        return self.local_view()

    def set_localarray(self, a):
        arr = np.asarray(a, dtype=self.dtype, order='C')
        if arr.shape == self.local_shape:
            self.local_array = arr
        else:
            raise ValueError("Incompatible local array shape")

    def owner_rank(self, *indices):
        owners = []
        for i, distdim in enumerate(self.distdims):
            owners.append(self.maps[i].owner(indices[distdim]))
        #owners = [self.maps[i].owner(indices[self.distdims[i]]) for i in
        #          range(self.ndistdim)]
        return self.comm.Get_cart_rank(owners)

    def owner_coords(self, *indices):
        owners = [self.maps[i].owner(indices[self.distdims[i]]) for i in
                  range(self.ndistdim)]
        return owners

    def rank_to_coords(self, rank):
        return self.comm.Get_coords(rank)

    def coords_to_rank(self, coords):
        return self.comm.Get_cart_rank(coords)

    def global_to_local(self, *global_ind):
        local_ind = list(global_ind)
        for i in range(self.ndistdim):
            dd = self.distdims[i]
            local_ind[dd] = self.maps[i].local_index(global_ind[dd])
        return tuple(local_ind)

    def local_to_global(self, owner, *local_ind):
        if isinstance(owner, int):
            owner_coords = self.rank_to_coords(owner)
        else:
            owner_coords = owner
        global_ind = list(local_ind)
        for i in range(self.ndistdim):
            dd = self.distdims[i]
            global_ind[dd] = self.maps[i].global_index(owner_coords[i], local_ind[dd])
        return tuple(global_ind)

    def global_limits(self, dim):
        if dim < 0 or dim >= self.ndim:
            raise InvalidDimensionError("Invalid dimension: %r" % dim)
        lower_local = self.ndim*[0,]
        lower_global = self.local_to_global(self.comm_rank, *lower_local)
        upper_local = [shape-1 for shape in self.local_shape]
        upper_global = self.local_to_global(self.comm_rank, *upper_local)
        return lower_global[dim], upper_global[dim]

    def get_dist_matrix(self):
        if self.ndim==2:
            a = np.empty(self.shape,dtype=int)
            for i in range(self.shape[0]):
                for j in range(self.shape[1]):
                    a[i,j] = self.owner_rank(i,j)
            return a
        else:
            raise DistMatrixError("The dist matrix can only be created for a 2d array")

    def plot_dist_matrix(self):
        try:
            dm = self.get_dist_matrix()
        except DistMatrixError:
            pass
        else:
            if self.comm_rank==0:
                try:
                    import pylab
                except ImportError:
                    print("Matplotlib is not installed so the dist_matrix cannot be plotted")
                else:
                    pylab.ion()
                    pylab.matshow(dm)
                    pylab.colorbar()
                    pylab.xlabel('columns')
                    pylab.ylabel('rows')
                    pylab.title('Memory Distribution Plot')
                    pylab.draw()
                    pylab.show()


    #----------------------------------------------------------------------------
    # 3.2 ndarray methods
    #----------------------------------------------------------------------------


    #----------------------------------------------------------------------------
    # 3.2.1 Array conversion
    #----------------------------------------------------------------------------

    def astype(self, newdtype):
        if newdtype is None:
            return self.copy()
        else:
            local_copy = self.local_array.astype(newdtype)
            new_da = LocalArray(self.shape, dtype=newdtype, dist=self.dist,
                grid_shape=self.grid_shape, comm=self.base_comm, buf=local_copy)
            return new_da

    def copy(self):
        local_copy = self.local_array.copy()
        return LocalArray(self.shape, dtype=self.dtype, dist=self.dist,
                          grid_shape=self.grid_shape, comm=self.base_comm,
                          buf=local_copy)

    def local_view(self, dtype=None):
        if dtype is None:
            return self.local_array.view()
        else:
            return self.local_array.view(dtype)

    def view(self, dtype=None):
        if dtype is None:
            new_da = LocalArray(self.shape, self.dtype, self.dist,
                self.grid_shape, self.base_comm, buf=self.data)
        else:
            new_da = LocalArray(self.shape, dtype, self.dist,
                self.grid_shape, self.base_comm, buf=self.data)
        return new_da

    def __array__(self, dtype=None):
        if dtype is None:
            return self.local_array
        elif np.dtype(dtype) == self.dtype:
            return self.local_array
        else:
            return self.local_array.astype(dtype)

    def __array_wrap__(self, obj, context=None):
        """
        Return a LocalArray based on obj.
        
        This method constructs a new LocalArray object using (shape, dist,
        grid_shape and base_comm) from self and dtype, buffer from obj.
        
        This is used to construct return arrays for ufuncs.
        """
        return self.__class__(self.shape, obj.dtype, self.dist,
                              self.grid_shape, self.base_comm, buf=obj)


    def fill(self, scalar):
        self.local_array.fill(scalar)

    #----------------------------------------------------------------------------
    # 3.2.2 Array shape manipulation
    #----------------------------------------------------------------------------

    def reshape(self, newshape):
        _raise_nie()

    def redist(self, newshape, newdist={0:'b'}, newgrid_shape=None):
        _raise_nie()

    def resize(self, newshape, refcheck=1, order='C'):
        _raise_nie()

    def transpose(self, arg):
        _raise_nie()

    def swapaxes(self, axis1, axis2):
        _raise_nie()

    def flatten(self, order='C'):
        _raise_nie()

    def ravel(self, order='C'):
        _raise_nie()

    def squeeze(self):
        _raise_nie()

    def asdist(self, shape, dist={0:'b'}, grid_shape=None):
        pass
        # new_da = LocalArray(shape, self.dtype, dist, grid_shape, self.base_comm)
        # base_comm = self.base_comm
        # local_array = self.local_array
        # new_local_array = da.local_array
        # recv_counts = np.zeros(self.comm_size, dtype=int)
        #
        # status = MPI.Status()
        # MPI.Attach_buffer(np.empty(128+MPI.BSEND_OVERHEAD,dtype=float))
        # done_count = 0
        #
        # for old_local_inds, item in np.ndenumerate(local_array):
        #
        #     # Compute the new owner
        #     global_inds = self.local_to_global(new_da.comm_rank, old_local_inds)
        #     new_owner = new_da.owner_rank(global_inds)
        #     if new_owner==self.owner_rank:
        #         pass
        #         # Just move the data to the right place in new_local_array
        #     else:
        #         # Send to the new owner with default tag
        #         # Bsend is probably best, but Isend is also a possibility.
        #         request = comm.Isend(item, dest=new_owner)
        #
        #     # Recv
        #     incoming = comm.Iprobe(MPI.ANY_SOURCE, MPI.ANY_TAG, status)
        #     if incoming:
        #         old_owner = status.Get_source()
        #         tag = status.Get_tag()
        #         data = comm.Recv(old_owner, tag)
        #         if tag==2:
        #             done_count += 1
        #         # Figure out where new location of old_owner, tag
        #         new_local_ind = local_ind_by_owner_and_location(old_owner, location)
        #         new_local_array[new_local_ind] = y
        #         recv_counts[old_owner] = recv_counts[old_owner]+1
        #
        # while done_count < self.comm_size:
        #     pass
        #
        #
        # MPI.Detach_buffer()

    def asdist_like(self, other):
        """
        Return a version of self that has shape, dist and grid_shape like other.
        """
        if arecompatible(self, other):
            return self
        else:
            raise IncompatibleArrayError("DistArrays have incompatible shape, dist or grid_shape")

    #----------------------------------------------------------------------------
    # 3.2.3 Array item selection and manipulation
    #----------------------------------------------------------------------------

    def take(self, indices, axis=None, out=None, mode='raise'):
        _raise_nie()

    def put(self, values, indices, mode='raise'):
        _raise_nie()

    def putmask(self, values, mask):
        _raise_nie()

    def repeat(self, repeats, axis=None):
        _raise_nie()

    def choose(self, choices, out=None, mode='raise'):
        _raise_nie()

    def sort(self, axis=-1, kind='quick'):
        _raise_nie()

    def argsort(self, axis=-1, kind='quick'):
        _raise_nie()

    def searchsorted(self, values):
        _raise_nie()

    def nonzero(self):
        _raise_nie()

    def compress(self, condition, axis=None, out=None):
        _raise_nie()

    def diagonal(self, offset=0, axis1=0, axis2=1):
        _raise_nie()

    #----------------------------------------------------------------------------
    # 3.2.4 Array item selection and manipulation
    #----------------------------------------------------------------------------

    def max(self, axis=None, out=None):
        _raise_nie()

    def argmax(self, axis=None, out=None):
        _raise_nie()

    def min(axis=None, out=None):
        _raise_nie()

    def argmin(self, axis=None, out=None):
        _raise_nie()

    def ptp(self, axis=None, out=None):
        _raise_nie()

    def clip(self, min, max, out=None):
        _raise_nie()

    def conj(self, out=None):
        _raise_nie()

    conjugate = conj

    def round(self, decimals=0, out=None):
        _raise_nie()

    def trace(self, offset=0, axis1=0, axis2=1, dtype=None, out=None):
        _raise_nie()

    # def sum(self, axis=None, dtype=None, out=None):
    def sum(self, axis=None, dtype=None, out=None):
        return sum(self, dtype)

    def cumsum(self, axis=None, dtype=None, out=None):
        _raise_nie()

    def mean(self, axis=None, dtype=None, out=None):
        return self.sum(dtype=dtype)/self.size

    def var(self, axis=None, dtype=None, out=None):
        mu = self.mean()
        temp = (self - mu)**2
        return temp.mean()

    def std(self, axis=None, dtype=None, out=None):
        return math.sqrt(self.var())

    def prod(self, axis=None, dtype=None, out=None):
        _raise_nie()

    def cumprod(self, axis=None, dtype=None, out=None):
        _raise_nie()

    def all(self, axis=None, out=None):
        _raise_nie()

    def any(self, axis=None, out=None):
        _raise_nie()

    #----------------------------------------------------------------------------
    # 3.3 Array special methods
    #----------------------------------------------------------------------------

    #----------------------------------------------------------------------------
    # 3.3.1 Methods for standard library functions
    #----------------------------------------------------------------------------

    def __copy__(self):
        _raise_nie()

    def __deepcopy__(self):
        _raise_nie()

    #----------------------------------------------------------------------------
    # 3.3.2 Basic customization
    #----------------------------------------------------------------------------

    def __lt__(self, other):
        _raise_nie()

    def __le__(self, other):
        _raise_nie()

    def __gt__(self, other):
        _raise_nie()

    def __ge__(self, other):
        _raise_nie()

    def __eq__(self, other):
        _raise_nie()

    def __ne__(self, other):
        _raise_nie()

    def __str__(self):
        return str(self.local_array)

    def __repr__(self):
        return str(self.local_array)

    def __nonzero__(self):
        _raise_nie()

    #----------------------------------------------------------------------------
    # 3.3.3 Container customization
    #----------------------------------------------------------------------------

    def __len__(self):
        return self.shape[0]

    def _sanitize_indices(self, indices):
        if isinstance(indices, int) or isinstance(indices, slice):
            return (indices,)
        elif all(isinstance(i, int) or isinstance(i, slice) for i in indices):
            return indices
        else:
            raise TypeError("Index must be a sequence of ints and slices")

    def __getitem__(self, global_inds):
        global_inds = self._sanitize_indices(global_inds)
        owner_rank = self.owner_rank(*global_inds)
        if self.comm_rank == owner_rank:
            local_inds = self.global_to_local(*global_inds)
            return self.local_array[local_inds]

    def __setitem__(self, global_inds, value):
        global_inds = self._sanitize_indices(global_inds)
        owner_rank = self.owner_rank(*global_inds)
        if self.comm_rank == owner_rank:
            local_inds = self.global_to_local(*global_inds)
            self.local_array[local_inds] = value

    def sync(self):
        raise NotImplementedError("`sync` not yet implemented.")

    def __contains__(self, item):
        return item in self.local_array

    def pack_index(self, inds):
        inds_array = np.array(inds)
        strides_array = np.cumprod([1] + list(self.shape)[:0:-1])[::-1]
        return np.sum(inds_array*strides_array)

    def unpack_index(self, packed_ind):
        if packed_ind > np.prod(self.shape)-1 or packed_ind < 0:
            raise ValueError("Invalid index, must be 0 <= x <= number of elements.")
        strides_array = np.cumprod([1] + list(self.shape)[:0:-1])[::-1]
        return tuple(packed_ind//strides_array % self.shape)


    #----------------------------------------------------------------------------
    # 3.3.4 Arithmetic customization - binary
    #----------------------------------------------------------------------------

    # Binary

    def _binary_op_from_ufunc(self, other, func, rop_str=None):
        if hasattr(other, '__array_priority__') and hasattr(other, rop_str):
            if other.__array_priority__ > self.__array_priority__:
                rop = getattr(other, rop_str)
                return rop(self)
        return func(self, other)

    def _rbinary_op_from_ufunc(self, other, func, lop_str):
        if hasattr(other, '__array_priority__') and hasattr(other, lop_str):
            if other.__array_priority__ > self.__array_priority__:
                lop = getattr(other, lop_str)
                return lop(self)
        return func(other, self)

    def __add__(self, other):
        return self._binary_op_from_ufunc(other, add, '__radd__')

    def __sub__(self, other):
        return self._binary_op_from_ufunc(other, subtract, '__rsub__')

    def __mul__(self, other):
        return self._binary_op_from_ufunc(other, multiply, '__rmul__')

    def __div__(self, other):
        return self._binary_op_from_ufunc(other, divide, '__rdiv__')

    def __truediv__(self, other):
        return self._binary_op_from_ufunc(other, true_divide, '__rtruediv__')

    def __floordiv__(self, other):
        return self._binary_op_from_ufunc(other, floor_divide, '__rfloordiv__')

    def __mod__(self, other):
        return self._binary_op_from_ufunc(other, mod, '__rdiv__')

    def __divmod__(self, other):
        _raise_nie()

    def __pow__(self, other, modulo=None):
        return self._binary_op_from_ufunc(other, power, '__rpower__')

    def __lshift__(self, other):
        return self._binary_op_from_ufunc(other, left_shift, '__rlshift__')

    def __rshift__(self, other):
        return self._binary_op_from_ufunc(other, right_shift, '__rrshift__')

    def __and__(self, other):
        return self._binary_op_from_ufunc(other, bitwise_and, '__rand__')

    def __or__(self, other):
        return self._binary_op_from_ufunc(other, bitwise_or, '__ror__')

    def __xor__(self, other):
        return self._binary_op_from_ufunc(other, bitwise_xor, '__rxor__')

    # Binary - right versions

    def __radd__(self, other):
        return self._rbinary_op_from_ufunc(other, add, '__add__')

    def __rsub__(self, other):
        return self._rbinary_op_from_ufunc(other, subtract, '__sub__')

    def __rmul__(self, other):
        return self._rbinary_op_from_ufunc(other, multiply, '__mul__')

    def __rdiv__(self, other):
        return self._rbinary_op_from_ufunc(other, divide, '__div__')

    def __rtruediv__(self, other):
        return self._rbinary_op_from_ufunc(other, true_divide, '__truediv__')

    def __rfloordiv__(self, other):
        return self._rbinary_op_from_ufunc(other, floor_divide, '__floordiv__')

    def __rmod__(self, other):
        return self._rbinary_op_from_ufunc(other, mod, '__mod__')

    def __rdivmod__(self, other):
        _raise_nie()

    def __rpow__(self, other, modulo=None):
        return self._rbinary_op_from_ufunc(other, power, '__pow__')

    def __rlshift__(self, other):
        return self._rbinary_op_from_ufunc(other, left_shift, '__lshift__')

    def __rrshift__(self, other):
        return self._rbinary_op_from_ufunc(other, right_shift, '__rshift__')

    def __rand__(self, other):
        return self._rbinary_op_from_ufunc(other, bitwise_and, '__and__')

    def __ror__(self, other):
        return self._rbinary_op_from_ufunc(other, bitwise_or, '__or__')

    def __rxor__(self, other):
        return self._rbinary_op_from_ufunc(other, bitwise_xor, '__xor__')

    # Inplace

    def __iadd__(self, other):
        _raise_nie()

    def __isub__(self, other):
        _raise_nie()

    def __imul__(self, other):
        _raise_nie()

    def __idiv__(self, other):
        _raise_nie()

    def __itruediv__(self, other):
        _raise_nie()

    def __ifloordiv__(self, other):
        _raise_nie()

    def __imod__(self, other):
        _raise_nie()

    def __ipow__(self, other, modulo=None):
        _raise_nie()

    def __ilshift__(self, other):
        _raise_nie()

    def __irshift__(self, other):
        _raise_nie()

    def __iand__(self, other):
        _raise_nie()

    def __ior__(self, other):
        _raise_nie()

    def __ixor__(self, other):
        _raise_nie()

    # Unary

    def __neg__(self):
        return negative(self)

    def __pos__(self):
        return self

    def __abs__(self):
        return abs(self)

    def __invert__(self):
        return invert(self)


LocalArray = DenseLocalArray


#----------------------------------------------------------------------------
#----------------------------------------------------------------------------
# Functions that are friends of LocalArray
#
# I would really like these functions to be in a separate file, but that
# is not possible because of circular import problems.  Basically, these
# functions need access to the LocalArray object in this module, and the
# LocalArray object needs to use these functions.  There are 3 options for
# solving this problem:
#
#     * Put everything in one file
#     * Put the functions needed by LocalArray in distarray, others elsewhere
#     * Make a subclass of LocalArray that has methods that use the functions
#----------------------------------------------------------------------------
#----------------------------------------------------------------------------

#----------------------------------------------------------------------------
# Utilities needed to implement things below
#----------------------------------------------------------------------------

#----------------------------------------------------------------------------
# 4 Basic routines
#----------------------------------------------------------------------------

#----------------------------------------------------------------------------
# 4.1 Creating arrays
#----------------------------------------------------------------------------

# Here is LocalArray.__init__ for reference
# def __init__(self, shape, dtype=float, dist={0:'b'} , grid_shape=None,
#              comm=None, buf=None, offset=0):


<<<<<<< HEAD
=======
def fromdap(obj, comm=None):
    """Make a LocalArray from an `obj` with a `__distarray__` method.

    An object that supports the Distributed Array Protocol will have a
    `__distarray__` method that returns a data structure described in this
    project's documentation.

    Parameters
    ----------
    obj : an object with a `__distarray__` method

    Returns
    -------
    la : LocalArray
        A LocalArray encapsulating the buffer of the original data.
        No copy is made.
    """
    distbuffer = obj.__distarray__()
    buf = np.asarray(distbuffer['buffer'])
    dimdata = distbuffer['dimdata']

    dist = {i: dd['disttype'] for (i, dd) in enumerate(dimdata)
            if dd['disttype']}

    implemented = all(disttype in DAP_DISTTYPES for disttype in dist.values())
    if not implemented:
        _raise_dap_nie()

    shape = tuple(dd['datasize'] for dd in dimdata)
    grid_shape = tuple(dd['gridsize'] for dd in dimdata if dd['disttype'])
    base_comm = init_base_comm(comm)

    return LocalArray(shape=shape, dtype=buf.dtype, dist=dist,
                      grid_shape=grid_shape, comm=base_comm, buf=buf)


>>>>>>> a9241ce7
def localarray(object, dtype=None, copy=True, order=None, subok=False, ndmin=0):
    _raise_nie()


def aslocalarray(object, dtype=None, order=None):
    _raise_nie()


def arange(start, stop=None, step=1, dtype=None, dist={0:'b'},
    grid_shape=None, comm=None):
    _raise_nie()


def empty(shape, dtype=float, dist={0:'b'}, grid_shape=None, comm=None):
    return LocalArray(shape, dtype, dist, grid_shape, comm)


def empty_like(arr, dtype=None):
    if isinstance(arr, DenseLocalArray):
        if dtype==None:
            return empty(arr.shape, arr.dtype, arr.dist, arr.grid_shape, arr.base_comm)
        else:
            return empty(arr.shape, dtype, arr.dist, arr.grid_shape, arr.base_comm)
    else:
        raise TypeError("A DenseLocalArray or subclass is expected")


def zeros(shape, dtype=float, dist={0:'b'}, grid_shape=None, comm=None):
    base_comm = init_base_comm(comm)
    local_shape = find_local_shape(shape, dist, grid_shape, base_comm.Get_size())
    local_zeros = np.zeros(local_shape, dtype=dtype)
    return LocalArray(shape, dtype, dist, grid_shape, comm, buf=local_zeros)


def zeros_like(arr):
    if isinstance(arr, DenseLocalArray):
        return zeros(arr.shape, arr.dtype, arr.dist, arr.grid_shape, arr.base_comm)
    else:
        raise TypeError("A DenseLocalArray or subclass is expected")


def ones(shape, dtype=float, dist={0:'b'}, grid_shape=None, comm=None):
    base_comm = init_base_comm(comm)
    local_shape = find_local_shape(shape, dist, grid_shape, base_comm.Get_size())
    local_ones = np.ones(local_shape, dtype=dtype)
    return LocalArray(shape, dtype, dist, grid_shape, comm, buf=local_ones)


class GlobalIterator(six.Iterator):

    def __init__(self, arr):
        self.arr = arr
        self.nditerator = np.ndenumerate(self.arr.local_view())

    def __iter__(self):
        return self

    def __next__(self):
        local_inds, value = six.advance_iterator(self.nditerator)
        global_inds = self.arr.local_to_global(self.arr.comm_rank, *local_inds)
        return global_inds, value

def ndenumerate(arr):
    return GlobalIterator(arr)

def fromfunction(function, shape, **kwargs):
    dtype = kwargs.pop('dtype', int)
    dist = kwargs.pop('dist', {0:'b'})
    grid_shape = kwargs.pop('grid_shape', None)
    comm = kwargs.pop('comm', None)
    da = empty(shape, dtype, dist, grid_shape, comm)
    for global_inds, x in ndenumerate(da):
        da[global_inds] = function(*global_inds, **kwargs)
    return da


def fromlocalarray_like(local_arr, like_arr):
    """
    Create a new LocalArray using a given local array (+its dtype).
    """
    return LocalArray(like_arr.shape, local_arr.dtype, like_arr.dist, like_arr.grid_shape,
        like_arr.base_comm, buf=local_arr)


def identity(n, dtype=np.intp):
    _raise_nie()


def where(condition, x=None, y=None):
    _raise_nie()


#----------------------------------------------------------------------------
# 4.2 Operations on two or more arrays
#----------------------------------------------------------------------------


def concatenate(seq, axis=0):
    _raise_nie()


def correlate(x, y, mode='valid'):
    _raise_nie()


def convolve(x, y, mode='valid'):
    _raise_nie()


def outer(a, b):
    _raise_nie()


def inner(a, b):
    _raise_nie()


def dot(a, b):
    _raise_nie()


def vdot(a, b):
    _raise_nie()


def tensordot(a, b, axes=(-1,0)):
    _raise_nie()


def cross(a, b, axisa=-1, axisb=-1, axisc=-1, axis=None):
    _raise_nie()


def allclose(a, b, rtol=10e-5, atom=10e-8):
    _raise_nie()


#----------------------------------------------------------------------------
# 4.3 Printing arrays
#----------------------------------------------------------------------------


def distarray2string(a):
    _raise_nie()


def set_printoptions(precision=None, threshold=None, edgeitems=None,
                     linewidth=None, suppress=None):
    return np.set_printoptions(precision, threshold, edgeitems, linewidth, suppress)


def get_printoptions():
    return np.get_printoptions()


#----------------------------------------------------------------------------
# 4.5 Dealing with data types
#----------------------------------------------------------------------------


dtype = np.dtype
maximum_sctype = np.maximum_sctype
issctype = np.issctype
obj2sctype = np.obj2sctype
sctype2char = np.sctype2char
can_cast = np.can_cast


#----------------------------------------------------------------------------
# 5 Additional convenience routines
#----------------------------------------------------------------------------


#----------------------------------------------------------------------------
# 5.1 Shape functions
#----------------------------------------------------------------------------


#----------------------------------------------------------------------------
# 5.2 Basic functions
#----------------------------------------------------------------------------


def sum(a, dtype=None):
    local_sum = a.local_array.sum(dtype)
    global_sum = a.comm.allreduce(local_sum, None, op=MPI.SUM)
    return global_sum

def average(a, axis=None, weights=None, returned=0):
    _raise_nie()


def cov(x, y=None, rowvar=1, bias=0):
    _raise_nie()


def corrcoef(x, y=None, rowvar=1, bias=0):
    _raise_nie()


def median(m):
    _raise_nie()


def digitize(x, bins):
    _raise_nie()


def histogram(x, bins=None, range=None, normed=False):
    _raise_nie()


def histogram2d(x, y, bins, normed=False):
    _raise_nie()


def logspace(start, stop, num=50, endpoint=True, base=10.0):
    _raise_nie()


def linspace(start, stop, num=50, endpoint=True, retstep=False):
    _raise_nie()


#----------------------------------------------------------------------------
# 5.3 Polynomial functions
#----------------------------------------------------------------------------


#----------------------------------------------------------------------------
# 5.4 Set operations
#----------------------------------------------------------------------------


#----------------------------------------------------------------------------
# 5.5 Array construction using index tricks
#----------------------------------------------------------------------------


#----------------------------------------------------------------------------
# 5.6 Other indexing devices
#----------------------------------------------------------------------------


#----------------------------------------------------------------------------
# 5.7 Two-dimensional functions
#----------------------------------------------------------------------------


def eye(n, m=None, k=0, dtype=float):
    _raise_nie()


def diag(v, k=0):
    _raise_nie()


#----------------------------------------------------------------------------
# 5.8 More data type functions
#----------------------------------------------------------------------------


issubclass_ = np.issubclass_
issubdtype = np.issubdtype
iscomplexobj = np.iscomplexobj
isrealobj = np.isrealobj
isscalar = np.isscalar
nan_to_num = np.nan_to_num
real_if_close = np.real_if_close
cast = np.cast
mintypecode = np.mintypecode
finfo = np.finfo


#----------------------------------------------------------------------------
# 5.9 Functions that behave like ufuncs
#----------------------------------------------------------------------------


#----------------------------------------------------------------------------
# 5.10 Misc functions
#----------------------------------------------------------------------------


#----------------------------------------------------------------------------
# 5.11 Utility functions
#----------------------------------------------------------------------------


#----------------------------------------------------------------------------
#----------------------------------------------------------------------------
# Universal Functions
#
# I would really like these functions to be in a separate file, but that
# is not possible because of circular import problems.  Basically, these
# functions need access to the LocalArray object in this module, and the
# LocalArray object needs to use these functions.  There are 3 options for
# solving this problem:
#
#     * Put everything in one file
#     * Put the functions needed by LocalArray in distarray, others elsewhere
#     * Make a subclass of LocalArray that has methods that use the functions
#----------------------------------------------------------------------------
#----------------------------------------------------------------------------


# Functions for manipulating shapes according to the broadcast rules.

def _expand_shape(s, length, element=1):
    add = length - len(s)
    if add > 0:
        return add*(element,)+s
    else:
        return s

def _prepend_ones(*args):
    max_length = max(len(a) for a in args)
    return [_expand_shape(s, max_length, 1) for s in args]

def _prepend_nones(*args):
    max_length = max(len(a) for a in args)
    return [_expand_shape(s, max_length, None) for s in args]

def _return_shape(*args):
    return tuple([max(i) for i in zip(*args)])

def _are_shapes_bcast(shape, target_shape):
    for si, tsi in zip(shape, target_shape):
        if not si == 1 and not si==tsi:
            return False
    return True


class LocalArrayUnaryOperation(object):

    def __init__(self, numpy_ufunc):
        self.func = numpy_ufunc
        self.__doc__ = getattr(numpy_ufunc, "__doc__", str(numpy_ufunc))
        self.__name__ = getattr(numpy_ufunc, "__name__", str(numpy_ufunc))

    def __call__(self, x1, y=None):
        # What types of input are allowed?
        x1_isdla = isinstance(x1, DenseLocalArray)
        y_isdla = isinstance(y, DenseLocalArray)
        assert x1_isdla or isscalar(x1), "Invalid type for unary ufunc"
        assert y is None or y_isdla, "Invalid return array type"
        if y is None:
            return self.func(x1)
        elif y_isdla:
            if x1_isdla:
                if not arecompatible(x1, y):
                    raise IncompatibleArrayError("Return LocalArray not compatible with LocalArray argument" % y)
            self.func(x1, y.local_array)
            return y
        else:
            raise TypeError("Invalid return type for unary ufunc")

    def __str__(self):
        return "LocalArray version of " + str(self.func)


class LocalArrayBinaryOperation(object):

    def __init__(self, numpy_ufunc):
        self.func = numpy_ufunc
        self.__doc__ = getattr(numpy_ufunc, "__doc__", str(numpy_ufunc))
        self.__name__ = getattr(numpy_ufunc, "__name__", str(numpy_ufunc))

    def __call__(self, x1, x2, y=None):
        # What types of input are allowed?
        x1_isdla = isinstance(x1, DenseLocalArray)
        x2_isdla = isinstance(x2, DenseLocalArray)
        y_isdla = isinstance(y, DenseLocalArray)
        assert x1_isdla or isscalar(x1), "Invalid type for binary ufunc"
        assert x2_isdla or isscalar(x2), "Invalid type for binary ufunc"
        assert y is None or y_isdla
        if y is None:
                if x1_isdla and x2_isdla:
                    if not arecompatible(x1, x2):
                        raise IncompatibleArrayError("Incompatible DistArrays")
                return self.func(x1, x2)
        elif y_isdla:
            if x1_isdla:
                if not arecompatible(x1, y):
                    raise IncompatibleArrayError("Incompatible DistArrays")
            if x2_isdla:
                if not arecompatible(x2, y):
                    raise IncompatibleArrayError("Incompatible DistArrays")
            self.func(x1, x2, y.local_array)
            return y
        else:
            raise TypeError("Invalid return type for unary ufunc")

    def __str__(self):
        return "LocalArray version of " + str(self.func)


# numpy unary operations to wrap
unary_ops = ('absolute', 'arccos', 'arccosh', 'arcsin', 'arcsinh', 'arctan',
             'arctanh', 'conjugate', 'cos', 'cosh', 'exp', 'expm1', 'invert',
             'log', 'log10', 'log1p', 'negative', 'reciprocal', 'rint', 'sign',
             'sin', 'sinh', 'sqrt', 'square', 'tan', 'tanh')

# numpy binary operations to wrap
binary_ops = ('add', 'arctan2', 'bitwise_and', 'bitwise_or', 'bitwise_xor',
              'divide', 'floor_divide', 'fmod', 'hypot', 'left_shift', 'mod',
              'multiply', 'power', 'remainder', 'right_shift', 'subtract',
              'true_divide')

def add_operations(wrapper, ops):
    for op in ops:
        fn_name = "np." + op
        fn_value = wrapper(eval(fn_name))
        names = globals()
        names[op] = fn_value

add_operations(LocalArrayUnaryOperation, unary_ops)
add_operations(LocalArrayBinaryOperation, binary_ops)<|MERGE_RESOLUTION|>--- conflicted
+++ resolved
@@ -28,88 +28,6 @@
 
 
 #----------------------------------------------------------------------------
-<<<<<<< HEAD
-=======
-# Exports
-#----------------------------------------------------------------------------
-
-
-__all__ = [
-    'LocalArray',
-    'absolute',
-    'add',
-    'arccos',
-    'arccosh',
-    'arcsin',
-    'arcsinh',
-    'arctan',
-    'arctan2',
-    'arctanh',
-    'bitwise_and',
-    'bitwise_or',
-    'bitwise_xor',
-    'can_cast',
-    'cast',
-    'conjugate',
-    'cos',
-    'cosh',
-    'divide',
-    'dtype',
-    'empty',
-    'empty_like',
-    'exp',
-    'expm1',
-    'finfo',
-    'floor_divide',
-    'fmod',
-    'fromdap',
-    'fromfunction',
-    'get_printoptions',
-    'hypot',
-    'invert',
-    'iscomplexobj',
-    'isrealobj',
-    'isscalar',
-    'issctype',
-    'issubclass_',
-    'issubdtype',
-    'left_shift',
-    'log',
-    'log10',
-    'log1p',
-    'maximum_sctype',
-    'mintypecode',
-    'mod',
-    'multiply',
-    'nan_to_num',
-    'negative',
-    'obj2sctype',
-    'ones',
-    'power',
-    'real_if_close',
-    'reciprocal',
-    'remainder',
-    'right_shift',
-    'rint',
-    'sctype2char',
-    'set_printoptions',
-    'sign',
-    'sin',
-    'sinh',
-    'sqrt',
-    'square',
-    'subtract',
-    'sum',
-    'tan',
-    'tanh',
-    'true_divide',
-    'zeros',
-    'zeros_like',
-    ]
-
-
-#----------------------------------------------------------------------------
->>>>>>> a9241ce7
 #----------------------------------------------------------------------------
 # Base LocalArray class
 #----------------------------------------------------------------------------
@@ -915,45 +833,6 @@
 #              comm=None, buf=None, offset=0):
 
 
-<<<<<<< HEAD
-=======
-def fromdap(obj, comm=None):
-    """Make a LocalArray from an `obj` with a `__distarray__` method.
-
-    An object that supports the Distributed Array Protocol will have a
-    `__distarray__` method that returns a data structure described in this
-    project's documentation.
-
-    Parameters
-    ----------
-    obj : an object with a `__distarray__` method
-
-    Returns
-    -------
-    la : LocalArray
-        A LocalArray encapsulating the buffer of the original data.
-        No copy is made.
-    """
-    distbuffer = obj.__distarray__()
-    buf = np.asarray(distbuffer['buffer'])
-    dimdata = distbuffer['dimdata']
-
-    dist = {i: dd['disttype'] for (i, dd) in enumerate(dimdata)
-            if dd['disttype']}
-
-    implemented = all(disttype in DAP_DISTTYPES for disttype in dist.values())
-    if not implemented:
-        _raise_dap_nie()
-
-    shape = tuple(dd['datasize'] for dd in dimdata)
-    grid_shape = tuple(dd['gridsize'] for dd in dimdata if dd['disttype'])
-    base_comm = init_base_comm(comm)
-
-    return LocalArray(shape=shape, dtype=buf.dtype, dist=dist,
-                      grid_shape=grid_shape, comm=base_comm, buf=buf)
-
-
->>>>>>> a9241ce7
 def localarray(object, dtype=None, copy=True, order=None, subok=False, ndmin=0):
     _raise_nie()
 
