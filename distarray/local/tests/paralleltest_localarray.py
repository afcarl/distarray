--- conflicted
+++ resolved
@@ -9,13 +9,8 @@
 
 import distarray.local.denselocalarray as da
 from distarray import utils
-<<<<<<< HEAD
 from distarray.testing import comm_null_passes, MpiTestCase
 from distarray.local.error import InvalidDimensionError, IncompatibleArrayError
-=======
-from distarray.testing import MpiTestCase
-from distarray.local.error import IncompatibleArrayError
->>>>>>> 4bf17d79
 
 
 class TestInit(MpiTestCase):
@@ -83,7 +78,6 @@
         self.larr_2d.set_localarray(la)
         self.larr_2d.get_localarray()
 
-<<<<<<< HEAD
     @comm_null_passes
     def test_bad_distribution(self):
         """ Test that invalid distribution type fails as expected. """
@@ -116,7 +110,7 @@
         la = np.asarray(la, dtype=self.larr_1d.dtype)
         with self.assertRaises(ValueError):
             self.larr_1d.set_localarray(la)
-=======
+
     def test_cart_coords(self):
         """Test getting the cart_coords attribute"""
         actual_1d = self.larr_1d.cart_coords
@@ -125,7 +119,6 @@
         actual_2d = self.larr_2d.cart_coords
         expected_2d = tuple(self.larr_2d.comm.Get_coords(self.larr_2d.comm_rank))
         self.assertEqual(actual_2d, expected_2d)
->>>>>>> 4bf17d79
 
 
 class TestFromDimData(MpiTestCase):
