# encoding: utf-8
#----------------------------------------------------------------------------
#  Copyright (C) 2008-2014, IPython Development Team and Enthought, Inc.
#  Distributed under the terms of the BSD License.  See COPYING.rst.
#----------------------------------------------------------------------------

from __future__ import print_function, division

#----------------------------------------------------------------------------
# Imports
#----------------------------------------------------------------------------
import math
import operator
from functools import reduce
from collections import Mapping

import numpy as np
<<<<<<< HEAD
from distarray.externals.six.moves import zip, range
from collections import Mapping
=======

from distarray.externals import six
from distarray.externals.six import next
from distarray.externals.six.moves import zip
>>>>>>> ebd6e4e0

from distarray.mpiutils import MPI
from distarray.utils import _raise_nie
from distarray.local import construct, format, maps
from distarray.local.error import InvalidDimensionError, IncompatibleArrayError


def distribute_indices(dim_data):
    """Fill in missing index related keys...

    for supported dist_types.
    """
    distribute_fn = {
        'n': lambda dd: None,
        'b': distribute_block_indices,
        'c': distribute_cyclic_indices,
        'u': lambda dd: None,
        }
    for dim in dim_data:
        distribute_fn[dim['dist_type']](dim)


def distribute_cyclic_indices(dd):
    """Fill in `start` given dimdict `dd`."""
    if 'start' in dd:
        return
    else:
        dd['start'] = dd['proc_grid_rank']


def distribute_block_indices(dd):
    """Fill in `start` and `stop` in dimdict `dd`."""
    if ('start' in dd) and ('stop' in dd):
        return

    nelements = dd['size'] // dd['proc_grid_size']
    if dd['size'] % dd['proc_grid_size'] != 0:
        nelements += 1

    dd['start'] = dd['proc_grid_rank'] * nelements
    if dd['start'] > dd['size']:
        dd['start'] = dd['size']
        dd['stop'] = dd['size']

    dd['stop'] = dd['start'] + nelements
    if dd['stop'] > dd['size']:
        dd['stop'] = dd['size']


def make_partial_dim_data(shape, dist=None, grid_shape=None):
    """Create an (incomplete) dim_data structure from simple parameters.

    Parameters
    ----------
    shape : tuple of int
        Number of elements in each dimension.
    dist : dict mapping int -> str, default is {0: 'b'}
        Keys are dimension number, values are dist_type, e.g 'b', 'c', or 'n'.
    grid_shape : tuple of int, optional
        Size of process grid in each dimension

    Returns
    -------
    dim_data : tuple of dict
        Partial dim_data structure as outlined in the Distributed Array
        Protocol.
    """
    supported_dist_types = ('n', 'b', 'c')

    if dist is None:
        dist = {0: 'b'}

    dist_tuple = construct.init_dist(dist, len(shape))

    if grid_shape:  # if None, LocalArray will initialize
        grid_gen = iter(grid_shape)

    dim_data = []
    for size, dist_type in zip(shape, dist_tuple):
        if dist_type not in supported_dist_types:
            msg = "dist_type {} not supported. Try `from_dim_data`."
            raise TypeError(msg.format(dist_type))
        dimdict = dict(dist_type=dist_type, size=size)
        if grid_shape is not None and dist_type != 'n':
            dimdict["proc_grid_size"] = next(grid_gen)

        dim_data.append(dimdict)

    return tuple(dim_data)


class LocalArray(object):

    """Distributed memory Python arrays."""

    __array_priority__ = 20.0

    #-------------------------------------------------------------------------
    # Methods used for initialization
    #-------------------------------------------------------------------------

    def _init(self, dim_data, dtype=None, buf=None, comm=None):
        """Private init method."""
        self.dim_data = dim_data
        self.base_comm = construct.init_base_comm(comm)

        self.grid_shape = construct.init_grid_shape(self.global_shape,
                                                    self.distdims,
                                                    self.comm_size,
                                                    self.grid_shape)

        self.comm = construct.init_comm(self.base_comm, self.grid_shape,
                                        self.ndistdim)

        self._cache_proc_grid_rank()
        distribute_indices(self.dim_data)
        self.maps = tuple(maps.IndexMap.from_dimdict(dimdict) for dimdict in
                          dim_data)

        self.local_array = self._make_local_array(buf=buf, dtype=dtype)

        self.base = None
        self.ctypes = None

    @classmethod
    def from_dim_data(cls, dim_data, dtype=None, buf=None, comm=None):
        """Make a LocalArray from a `dim_data` tuple.

        Parameters
        ----------
        dim_data : tuple of dictionaries
            A dict for each dimension, with the data described here:
            https://github.com/enthought/distributed-array-protocol
        dtype : numpy dtype, optional
            If both `dtype` and `buf` are provided, `buf` will be
            encapsulated and interpreted with the given dtype.  If neither
            are, an empty array will be created with a dtype of 'float'.  If
            only `dtype` is given, an empty array of that dtype will be
            created.
        buf : buffer object, optional
            If both `dtype` and `buf` are provided, `buf` will be
            encapsulated and interpreted with the given dtype.  If neither
            are, an empty array will be created with a dtype of 'float'.  If
            only `buf` is given, `self.dtype` will be set to its dtype.
        comm : MPI comm object, optional

        Returns
        -------
        LocalArray
            A LocalArray encapsulating `buf`, or else an empty
            (uninitialized) LocalArray.
        """
        self = cls.__new__(cls)
        self._init(dim_data=dim_data, dtype=dtype, buf=buf, comm=comm)
        return self

    def __init__(self, shape, dtype=None, dist=None, grid_shape=None,
                 comm=None, buf=None):
        """Create a LocalArray from a simple set of parameters.

        This initializer restricts you to 'b' and 'c' dist_types and evenly
        distributed data.  See `LocalArray.from_dim_data` for a more general
        method.

        Parameters
        ----------
        shape : tuple of int
            Number of elements in each dimension.
        dtype : numpy dtype, optional
        dist : dict mapping int -> str, default is {0: 'b'}, optional
            Keys are dimension number, values are dist_type, e.g 'b', 'c', or
            'n'.
        grid_shape : tuple of int, optional
            A size of each dimension of the process grid.
            There should be a dimension size for each distributed
            dimension in `dist`.
        comm : MPI communicator object, optional
        buf : buffer object, optional
            If not given, an empty array is created.

        See also
        --------
        LocalArray.from_dim_data
        """
        dim_data = make_partial_dim_data(shape=shape, dist=dist,
                                         grid_shape=grid_shape)
        self._init(dim_data=dim_data, dtype=dtype, buf=buf, comm=comm)

    def __del__(self):
        # If the __init__ method fails, we may not have a valid comm
        # attribute and this needs to be protected against.
        if hasattr(self, 'comm'):
            if self.comm is not None:
                try:
                    self.comm.Free()
                except:
                    pass

    @property
    def local_shape(self):
        return tuple(m.size for m in self.maps)

    @property
    def grid_shape(self):
        return tuple(dd.get('proc_grid_size') for dd in self.dim_data
                     if dd.get('proc_grid_size'))

    @grid_shape.setter
    def grid_shape(self, grid_shape):
        grid_size = iter(grid_shape)
        for dist, dd in zip(self.dist, self.dim_data):
            if dist != 'n':
                dd['proc_grid_size'] = next(grid_size)

    @property
    def global_shape(self):
        return tuple(dd['size'] for dd in self.dim_data)

    @property
    def ndim(self):
        return len(self.dim_data)

    @property
    def size(self):
        return reduce(operator.mul, self.global_shape)

    @property
    def comm_size(self):
        return self.base_comm.Get_size()

    @property
    def comm_rank(self):
        return self.base_comm.Get_rank()

    @property
    def dist(self):
        return tuple(dd['dist_type'] for dd in self.dim_data)

    @property
    def distdims(self):
        return tuple(i for (i, v) in enumerate(self.dist) if v != 'n')

    @property
    def ndistdim(self):
        return len(self.distdims)

    @property
    def cart_coords(self):
        rval = tuple(dd.get('proc_grid_rank') for dd in self.dim_data
                     if 'proc_grid_rank' in dd)
        assert rval == tuple(self.comm.Get_coords(self.comm_rank))
        return rval

    @property
    def local_size(self):
        return self.local_array.size

    @property
    def data(self):
        return self.local_array.data

    @property
    def dtype(self):
        return self.local_array.dtype

    @property
    def itemsize(self):
        return self.dtype.itemsize

    @property
    def nbytes(self):
        return self.size * self.itemsize

    def _cache_proc_grid_rank(self):
        cart_coords = self.comm.Get_coords(self.comm_rank)
        dist_data = (self.dim_data[i] for i in self.distdims)
        for dim, cart_rank in zip(dist_data, cart_coords):
            dim['proc_grid_rank'] = cart_rank

    def _make_local_array(self, buf=None, dtype=None):
        """Encapsulate `buf` or create an empty local array.

        Returns
        -------
        local_array : numpy array
        """
        if buf is None:
            return np.empty(self.local_shape, dtype=dtype)
        else:
            mv = memoryview(buf)
            return np.asarray(mv, dtype=dtype)

    def compatibility_hash(self):
        return hash((self.global_shape, self.dist, self.grid_shape, True))
    #-------------------------------------------------------------------------
    # Distributed Array Protocol
    #-------------------------------------------------------------------------

    @classmethod
    def from_distarray(cls, obj, comm=None):
        """Make a LocalArray from Distributed Array Protocol data structure.

        An object that supports the Distributed Array Protocol will have
        a `__distarray__` method that returns the data structure
        described here:

        https://github.com/enthought/distributed-array-protocol

        Parameters
        ----------
        obj : an object with a `__distarray__` method or a dict
            If a dict, it must conform to the structure defined by the
            distributed array protocol.

        Returns
        -------
        LocalArray
            A LocalArray encapsulating the buffer of the original data.
            No copy is made.
        """
        if isinstance(obj, Mapping):
            distbuffer = obj
        else:
            distbuffer = obj.__distarray__()
        buf = np.asarray(distbuffer['buffer'])
        dim_data = distbuffer['dim_data']

        return cls.from_dim_data(dim_data=dim_data, buf=buf, comm=comm)

    def __distarray__(self):
        """Returns the data structure required by the DAP.

        DAP = Distributed Array Protocol

        See the project's documentation for the Protocol's specification.
        """
        distbuffer = {
            "__version__": "1.0.0",
            "buffer": self.local_array,
            "dim_data": self.dim_data,
            }
        return distbuffer

    #-------------------------------------------------------------------------
    # Methods related to distributed indexing
    #-------------------------------------------------------------------------

    def get_localarray(self):
        return self.local_view()

    def set_localarray(self, a):
        arr = np.asarray(a, dtype=self.dtype, order='C')
        if arr.shape == self.local_shape:
            self.local_array = arr
        else:
            raise ValueError("Incompatible local array shape")

    def rank_to_coords(self, rank):
        return self.comm.Get_coords(rank)

    def coords_to_rank(self, coords):
        return self.comm.Get_cart_rank(coords)

    def global_to_local(self, *global_ind):
        return tuple(self.maps[dim].local_index[global_ind[dim]]
                     for dim in range(self.ndim))

    def local_to_global(self, *local_ind):
        return tuple(self.maps[dim].global_index[local_ind[dim]]
                     for dim in range(self.ndim))

    def global_limits(self, dim):
        if dim < 0 or dim >= self.ndim:
            raise InvalidDimensionError("Invalid dimension: %r" % dim)
        lower_local = self.ndim * [0]
        lower_global = self.local_to_global(*lower_local)
        upper_local = [shape-1 for shape in self.local_shape]
        upper_global = self.local_to_global(*upper_local)
        return lower_global[dim], upper_global[dim]

    #-------------------------------------------------------------------------
    # 3.2 ndarray methods
    #-------------------------------------------------------------------------
    # 3.2.1 Array conversion
    #-------------------------------------------------------------------------

    def astype(self, newdtype):
        if newdtype is None:
            return self.copy()
        else:
            local_copy = self.local_array.astype(newdtype)
            new_da = LocalArray(self.global_shape, dtype=newdtype,
                                dist=self.dist, grid_shape=self.grid_shape,
                                comm=self.base_comm, buf=local_copy)
            return new_da

    def copy(self):
        local_copy = self.local_array.copy()
        return LocalArray(self.global_shape, dtype=self.dtype, dist=self.dist,
                          grid_shape=self.grid_shape, comm=self.base_comm,
                          buf=local_copy)

    def local_view(self, dtype=None):
        if dtype is None:
            return self.local_array.view()
        else:
            return self.local_array.view(dtype)

    def view(self, dtype=None):
        if dtype is None:
            new_da = LocalArray(self.global_shape, self.dtype, self.dist,
                                self.grid_shape, self.base_comm, buf=self.data)
        else:
            new_da = LocalArray(self.global_shape, dtype, self.dist,
                                self.grid_shape, self.base_comm, buf=self.data)
        return new_da

    def __array__(self, dtype=None):
        if dtype is None:
            return self.local_array
        elif np.dtype(dtype) == self.dtype:
            return self.local_array
        else:
            return self.local_array.astype(dtype)

    def __array_wrap__(self, obj, context=None):
        """
        Return a LocalArray based on obj.

        This method constructs a new LocalArray object using (shape, dist,
        grid_shape and base_comm) from self and dtype, buffer from obj.

        This is used to construct return arrays for ufuncs.
        """
        return self.__class__(self.global_shape, obj.dtype, self.dist,
                              self.grid_shape, self.base_comm, buf=obj)

    def fill(self, scalar):
        self.local_array.fill(scalar)

    #-------------------------------------------------------------------------
    # 3.2.2 Array shape manipulation
    #-------------------------------------------------------------------------

    def reshape(self, newshape):
        _raise_nie()

    def redist(self, newshape, newdist={0: 'b'}, newgrid_shape=None):
        _raise_nie()

    def resize(self, newshape, refcheck=1, order='C'):
        _raise_nie()

    def transpose(self, arg):
        _raise_nie()

    def swapaxes(self, axis1, axis2):
        _raise_nie()

    def flatten(self, order='C'):
        _raise_nie()

    def ravel(self, order='C'):
        _raise_nie()

    def squeeze(self):
        _raise_nie()

    def asdist(self, shape, dist={0: 'b'}, grid_shape=None):
        pass
        # new_da = LocalArray(shape, self.dtype, dist, grid_shape,
        #                     self.base_comm)
        # base_comm = self.base_comm
        # local_array = self.local_array
        # new_local_array = da.local_array
        # recv_counts = np.zeros(self.comm_size, dtype=int)
        #
        # status = MPI.Status()
        # MPI.Attach_buffer(np.empty(128+MPI.BSEND_OVERHEAD,dtype=float))
        # done_count = 0
        #
        # for old_local_inds, item in np.ndenumerate(local_array):
        #
        #     # Compute the new owner
        #     global_inds = self.local_to_global(new_da.comm_rank,
        #                                        old_local_inds)
        #     new_owner = new_da.owner_rank(global_inds)
        #     if new_owner==self.owner_rank:
        #         pass
        #         # Just move the data to the right place in new_local_array
        #     else:
        #         # Send to the new owner with default tag
        #         # Bsend is probably best, but Isend is also a possibility.
        #         request = comm.Isend(item, dest=new_owner)
        #
        #     # Recv
        #     incoming = comm.Iprobe(MPI.ANY_SOURCE, MPI.ANY_TAG, status)
        #     if incoming:
        #         old_owner = status.Get_source()
        #         tag = status.Get_tag()
        #         data = comm.Recv(old_owner, tag)
        #         if tag==2:
        #             done_count += 1
        #         # Figure out where new location of old_owner, tag
        #         new_local_ind = local_ind_by_owner_and_location(old_owner,
        #                                                         location)
        #         new_local_array[new_local_ind] = y
        #         recv_counts[old_owner] = recv_counts[old_owner]+1
        #
        # while done_count < self.comm_size:
        #     pass
        #
        #
        # MPI.Detach_buffer()

    def asdist_like(self, other):
        """
        Return a version of self that has shape, dist and grid_shape like
        other.
        """
        if arecompatible(self, other):
            return self
        else:
            raise IncompatibleArrayError("DistArrays have incompatible shape,"
                                         "dist or grid_shape")

    #-------------------------------------------------------------------------
    # 3.2.3 Array item selection and manipulation
    #-------------------------------------------------------------------------

    def take(self, indices, axis=None, out=None, mode='raise'):
        _raise_nie()

    def put(self, values, indices, mode='raise'):
        _raise_nie()

    def putmask(self, values, mask):
        _raise_nie()

    def repeat(self, repeats, axis=None):
        _raise_nie()

    def choose(self, choices, out=None, mode='raise'):
        _raise_nie()

    def sort(self, axis=-1, kind='quick'):
        _raise_nie()

    def argsort(self, axis=-1, kind='quick'):
        _raise_nie()

    def searchsorted(self, values):
        _raise_nie()

    def nonzero(self):
        _raise_nie()

    def compress(self, condition, axis=None, out=None):
        _raise_nie()

    def diagonal(self, offset=0, axis1=0, axis2=1):
        _raise_nie()

    #-------------------------------------------------------------------------
    # 3.2.4 Array item selection and manipulation
    #-------------------------------------------------------------------------

    def max(self, axis=None, out=None):
        _raise_nie()

    def argmax(self, axis=None, out=None):
        _raise_nie()

    def min(axis=None, out=None):
        _raise_nie()

    def argmin(self, axis=None, out=None):
        _raise_nie()

    def ptp(self, axis=None, out=None):
        _raise_nie()

    def clip(self, min, max, out=None):
        _raise_nie()

    def conj(self, out=None):
        _raise_nie()

    conjugate = conj

    def round(self, decimals=0, out=None):
        _raise_nie()

    def trace(self, offset=0, axis1=0, axis2=1, dtype=None, out=None):
        _raise_nie()

    #TODO FIXME: implement axis and out kwargs.
    def sum(self, axis=None, dtype=None, out=None):
        if axis or out is not None:
            _raise_nie()
        return sum(self, dtype=dtype)

    def mean(self, axis=None, dtype=float, out=None):
        if axis or out is not None:
            _raise_nie()
        elif dtype is not None:
            dtype = np.dtype(dtype)
            return dtype.type((np.divide(self.sum(dtype=dtype), self.size)))
        else:
            return np.divide(self.sum(dtype=dtype), self.size)

    def var(self, axis=None, dtype=None, out=None):
        if axis or out is not None:
            _raise_nie()
        mu = self.mean()
        temp = (self - mu)**2
        return temp.mean(dtype=dtype)

    def std(self, axis=None, dtype=None, out=None):
        if axis or out is not None:
            _raise_nie()
        elif dtype is not None:
            dtype = np.dtype(dtype)
            return dtype.type((math.sqrt(self.var())))
        else:
            return math.sqrt(self.var())

    def cumsum(self, axis=None, dtype=None, out=None):
        _raise_nie()

    def prod(self, axis=None, dtype=None, out=None):
        _raise_nie()

    def cumprod(self, axis=None, dtype=None, out=None):
        _raise_nie()

    def all(self, axis=None, out=None):
        _raise_nie()

    def any(self, axis=None, out=None):
        _raise_nie()

    #-------------------------------------------------------------------------
    # 3.3 Array special methods
    #-------------------------------------------------------------------------

    #-------------------------------------------------------------------------
    # 3.3.1 Methods for standard library functions
    #-------------------------------------------------------------------------

    def __copy__(self):
        _raise_nie()

    def __deepcopy__(self):
        _raise_nie()

    #-------------------------------------------------------------------------
    # 3.3.2 Basic customization
    #-------------------------------------------------------------------------

    def __lt__(self, other):
        return self._binary_op_from_ufunc(other, less, '__lt__')

    def __le__(self, other):
        return self._binary_op_from_ufunc(other, less_equal, '__le__')

    def __eq__(self, other):
        return self._binary_op_from_ufunc(other, equal, '__eq__')

    def __ne__(self, other):
        return self._binary_op_from_ufunc(other, not_equal, '__ne__')

    def __gt__(self, other):
        return self._binary_op_from_ufunc(other, greater, '__gt__')

    def __ge__(self, other):
        return self._binary_op_from_ufunc(other, greater_equal, '__ge__')

    def __str__(self):
        return str(self.local_array)

    def __repr__(self):
        return str(self.local_array)

    def __nonzero__(self):
        _raise_nie()

    #-------------------------------------------------------------------------
    # 3.3.3 Container customization
    #-------------------------------------------------------------------------

    def __len__(self):
        return self.global_shape[0]

    def checked_getitem(self, global_inds):
        try:
            return self.__getitem__(global_inds)
        except IndexError:
            return None

    def checked_setitem(self, global_inds, value):
        try:
            self.__setitem__(global_inds, value)
            return True
        except IndexError:
            return None

    def _sanitize_indices(self, indices):
        if isinstance(indices, int) or isinstance(indices, slice):
            return (indices,)
        elif all(isinstance(i, int) or isinstance(i, slice) for i in indices):
            return indices
        else:
            raise TypeError("Index must be a sequence of ints and slices")

    def __getitem__(self, global_inds):
        global_inds = self._sanitize_indices(global_inds)
        try:
            local_inds = self.global_to_local(*global_inds)
            return self.local_array[local_inds]
        except KeyError as err:
            raise IndexError(err)

    def __setitem__(self, global_inds, value):
        global_inds = self._sanitize_indices(global_inds)
        try:
            local_inds = self.global_to_local(*global_inds)
            self.local_array[local_inds] = value
        except KeyError as err:
            raise IndexError(err)

    def sync(self):
        raise NotImplementedError("`sync` not yet implemented.")

    def __contains__(self, item):
        return item in self.local_array

    def pack_index(self, inds):
        inds_array = np.array(inds)
        strides_array = np.cumprod([1] + list(self.global_shape)[:0:-1])[::-1]
        return np.sum(inds_array*strides_array)

    def unpack_index(self, packed_ind):
        if packed_ind > np.prod(self.global_shape)-1 or packed_ind < 0:
            raise ValueError("Invalid index, must be 0 <= x <= number of"
                             "elements.")
        strides_array = np.cumprod([1] + list(self.global_shape)[:0:-1])[::-1]
        return tuple(packed_ind//strides_array % self.global_shape)

    #--------------------------------------------------------------------------
    # 3.3.4 Arithmetic customization - binary
    #--------------------------------------------------------------------------

    # Binary

    def _binary_op_from_ufunc(self, other, func, rop_str=None):
        if hasattr(other, '__array_priority__') and hasattr(other, rop_str):
            if other.__array_priority__ > self.__array_priority__:
                rop = getattr(other, rop_str)
                return rop(self)
        return func(self, other)

    def _rbinary_op_from_ufunc(self, other, func, lop_str):
        if hasattr(other, '__array_priority__') and hasattr(other, lop_str):
            if other.__array_priority__ > self.__array_priority__:
                lop = getattr(other, lop_str)
                return lop(self)
        return func(other, self)

    def __add__(self, other):
        return self._binary_op_from_ufunc(other, add, '__radd__')

    def __sub__(self, other):
        return self._binary_op_from_ufunc(other, subtract, '__rsub__')

    def __mul__(self, other):
        return self._binary_op_from_ufunc(other, multiply, '__rmul__')

    def __div__(self, other):
        return self._binary_op_from_ufunc(other, divide, '__rdiv__')

    def __truediv__(self, other):
        return self._binary_op_from_ufunc(other, true_divide, '__rtruediv__')

    def __floordiv__(self, other):
        return self._binary_op_from_ufunc(other, floor_divide, '__rfloordiv__')

    def __mod__(self, other):
        return self._binary_op_from_ufunc(other, mod, '__rdiv__')

    def __divmod__(self, other):
        _raise_nie()

    def __pow__(self, other, modulo=None):
        return self._binary_op_from_ufunc(other, power, '__rpower__')

    def __lshift__(self, other):
        return self._binary_op_from_ufunc(other, left_shift, '__rlshift__')

    def __rshift__(self, other):
        return self._binary_op_from_ufunc(other, right_shift, '__rrshift__')

    def __and__(self, other):
        return self._binary_op_from_ufunc(other, bitwise_and, '__rand__')

    def __or__(self, other):
        return self._binary_op_from_ufunc(other, bitwise_or, '__ror__')

    def __xor__(self, other):
        return self._binary_op_from_ufunc(other, bitwise_xor, '__rxor__')

    # Binary - right versions

    def __radd__(self, other):
        return self._rbinary_op_from_ufunc(other, add, '__add__')

    def __rsub__(self, other):
        return self._rbinary_op_from_ufunc(other, subtract, '__sub__')

    def __rmul__(self, other):
        return self._rbinary_op_from_ufunc(other, multiply, '__mul__')

    def __rdiv__(self, other):
        return self._rbinary_op_from_ufunc(other, divide, '__div__')

    def __rtruediv__(self, other):
        return self._rbinary_op_from_ufunc(other, true_divide, '__truediv__')

    def __rfloordiv__(self, other):
        return self._rbinary_op_from_ufunc(other, floor_divide, '__floordiv__')

    def __rmod__(self, other):
        return self._rbinary_op_from_ufunc(other, mod, '__mod__')

    def __rdivmod__(self, other):
        _raise_nie()

    def __rpow__(self, other, modulo=None):
        return self._rbinary_op_from_ufunc(other, power, '__pow__')

    def __rlshift__(self, other):
        return self._rbinary_op_from_ufunc(other, left_shift, '__lshift__')

    def __rrshift__(self, other):
        return self._rbinary_op_from_ufunc(other, right_shift, '__rshift__')

    def __rand__(self, other):
        return self._rbinary_op_from_ufunc(other, bitwise_and, '__and__')

    def __ror__(self, other):
        return self._rbinary_op_from_ufunc(other, bitwise_or, '__or__')

    def __rxor__(self, other):
        return self._rbinary_op_from_ufunc(other, bitwise_xor, '__xor__')

    # Inplace

    def __iadd__(self, other):
        _raise_nie()

    def __isub__(self, other):
        _raise_nie()

    def __imul__(self, other):
        _raise_nie()

    def __idiv__(self, other):
        _raise_nie()

    def __itruediv__(self, other):
        _raise_nie()

    def __ifloordiv__(self, other):
        _raise_nie()

    def __imod__(self, other):
        _raise_nie()

    def __ipow__(self, other, modulo=None):
        _raise_nie()

    def __ilshift__(self, other):
        _raise_nie()

    def __irshift__(self, other):
        _raise_nie()

    def __iand__(self, other):
        _raise_nie()

    def __ior__(self, other):
        _raise_nie()

    def __ixor__(self, other):
        _raise_nie()

    # Unary

    def __neg__(self):
        return negative(self)

    def __pos__(self):
        return self

    def __abs__(self):
        return abs(self)

    def __invert__(self):
        return invert(self)


#----------------------------------------------------------------------------
#----------------------------------------------------------------------------
# Functions that are friends of LocalArray
#
# I would really like these functions to be in a separate file, but that
# is not possible because of circular import problems.  Basically, these
# functions need access to the LocalArray object in this module, and the
# LocalArray object needs to use these functions.  There are 3 options for
# solving this problem:
#
#     * Put everything in one file
#     * Put the functions needed by LocalArray in distarray, others elsewhere
#     * Make a subclass of LocalArray that has methods that use the functions
#----------------------------------------------------------------------------
#----------------------------------------------------------------------------

#----------------------------------------------------------------------------
# Utilities needed to implement things below
#----------------------------------------------------------------------------

#----------------------------------------------------------------------------
# 4 Basic routines
#----------------------------------------------------------------------------

#----------------------------------------------------------------------------
# 4.1 Creating arrays
#----------------------------------------------------------------------------

def aslocalarray(object, dtype=None, order=None):
    _raise_nie()


def arange(start, stop=None, step=1, dtype=None, dist={0: 'b'},
           grid_shape=None, comm=None):
    _raise_nie()


def empty(shape, dtype=float, dist=None, grid_shape=None, comm=None):
    return LocalArray(shape, dtype=dtype, dist=dist, grid_shape=grid_shape,
                      comm=comm)


def empty_like(arr, dtype=None):
    if isinstance(arr, LocalArray):
        if dtype is None:
            return empty(arr.global_shape, arr.dtype, arr.dist, arr.grid_shape,
                         arr.base_comm)
        else:
            return empty(arr.global_shape, dtype, arr.dist, arr.grid_shape,
                         arr.base_comm)
    else:
        raise TypeError("A LocalArray or subclass is expected")


def zeros(shape, dtype=float, dist=None, grid_shape=None, comm=None):
    la = LocalArray(shape, dtype, dist, grid_shape, comm)
    la.fill(0)
    return la


def zeros_like(arr):
    if isinstance(arr, LocalArray):
        return zeros(arr.global_shape, arr.dtype, arr.dist, arr.grid_shape,
                     arr.base_comm)
    else:
        raise TypeError("A LocalArray or subclass is expected")


def ones(shape, dtype=float, dist=None, grid_shape=None, comm=None):
    la = LocalArray(shape, dtype, dist, grid_shape, comm)
    la.fill(1)
    return la


def save_dnpy(file, arr):
    """
    Save a LocalArray to a ``.dnpy`` file.

    Parameters
    ----------
    file : file-like object or str
        The file or filename to which the data is to be saved.
    arr : LocalArray
        Array to save to a file.

    """
    own_fid = False
    if isinstance(file, six.string_types):
        fid = open(file, "wb")
        own_fid = True
    else:
        fid = file

    try:
        format.write_localarray(fid, arr)
    finally:
        if own_fid:
            fid.close()


def load_dnpy(file, comm=None):
    """
    Load a LocalArray from a ``.dnpy`` file.

    Parameters
    ----------
    file : file-like object or str
        The file to read.  It must support ``seek()`` and ``read()`` methods.

    Returns
    -------
    result : LocalArray
        A LocalArray encapsulating the data loaded.

    """
    own_fid = False
    if isinstance(file, six.string_types):
        fid = open(file, "rb")
        own_fid = True
    else:
        fid = file

    try:
        distbuffer = format.read_localarray(fid)
        return LocalArray.from_distarray(distbuffer, comm=comm)

    finally:
        if own_fid:
            fid.close()


def save_hdf5(filename, arr, key='buffer', mode='a'):
    """
    Save a LocalArray to a dataset in an ``.hdf5`` file.

    Parameters
    ----------
    filename : str
        Name of file to write to.
    arr : LocalArray
        Array to save to a file.
    key : str, optional
        The identifier for the group to save the LocalArray to (the default is
        'buffer').
    mode : optional, {'w', 'w-', 'a'}, default 'a'
        ``'w'``
            Create file, truncate if exists
        ``'w-'``
            Create file, fail if exists
        ``'a'``
            Read/write if exists, create otherwise (default)

    """
    try:
        import h5py
    except ImportError:
        errmsg = "An MPI-enabled h5py must be available to use save_hdf5."
        raise ImportError(errmsg)

    with h5py.File(filename, mode, driver='mpio', comm=arr.comm) as fp:
        dset = fp.create_dataset(key, arr.global_shape, dtype=arr.dtype)
        for index, value in ndenumerate(arr):
            dset[index] = value


def compact_indices(dim_data):
    """Given a `dim_data` structure, return a tuple of compact indices.

    For every dimension in `dim_data`, return a representation of the indicies
    indicated by that dim_dict; return a slice if possible, else, return the
    list of global indices.

    Parameters
    ----------
    dim_data : tuple of dict
        A dict for each dimension, with the data described here:
        https://github.com/enthought/distributed-array-protocol we use only the
        indexing related keys from this structure here.

    Returns
    -------
    index : tuple of slices and/or lists of int
        Efficient structure usable for indexing into a numpy-array-like data
        structure.

    """
    def nodist_index(dd):
        return slice(None)

    def block_index(dd):
        return slice(dd['start'], dd['stop'])

    def cyclic_index(dd):
        if ('block_size' not in dd) or (dd['block_size'] == 1):
            return slice(dd['start'], None, dd['proc_grid_size'])
        else:
            return maps.IndexMap.from_dimdict(dd).global_index

    def unstructured_index(dd):
        return maps.IndexMap.from_dimdict(dd).global_index

    index_fn_map = {'n': nodist_index,
                    'b': block_index,
                    'c': cyclic_index,
                    'u': unstructured_index,
                    }

    index = []
    for dd in dim_data:
        index_fn = index_fn_map[dd['dist_type']]
        index.append(index_fn(dd))

    return tuple(index)


def load_hdf5(filename, dim_data, key='buffer', comm=None):
    """
    Load a LocalArray from an ``.hdf5`` file.

    Parameters
    ----------
    filename : str
        The filename to read.
    dim_data : tuple of dict
        A dict for each dimension, with the data described here:
        https://github.com/enthought/distributed-array-protocol, describing
        which portions of the HDF5 file to load into this LocalArray, and with
        what metadata.
    key : str, optional
        The identifier for the group to load the LocalArray from (the default
        is 'buffer').
    comm : MPI comm object, optional

    Returns
    -------
    result : LocalArray
        A LocalArray encapsulating the data loaded.

    Note
    ----
    For `dim_data` dimension dictionaries containing unstructured ('u')
    distribution types, the indices selected by the `'indices'` key must be in
    increasing order.  This is a limitation of h5py / hdf5.

    """
    try:
        import h5py
    except ImportError:
        errmsg = "An MPI-enabled h5py must be available to use save_hdf5."
        raise ImportError(errmsg)

    #TODO: validate dim_data somehow
    index = compact_indices(dim_data)

    with h5py.File(filename, mode='r', driver='mpio', comm=comm) as fp:
        dset = fp[key]
        buf = dset[index]
        dtype = dset.dtype

    return LocalArray.from_dim_data(dim_data, dtype=dtype, buf=buf, comm=comm)


def load_npy(filename, dim_data, comm=None):
    """
    Load a LocalArray from a ``.npy`` file.

    Parameters
    ----------
    filename : str
        The file to read.
    dim_data : tuple of dict
        A dict for each dimension, with the data described here:
        https://github.com/enthought/distributed-array-protocol, describing
        which portions of the HDF5 file to load into this LocalArray, and with
        what metadata.
    comm : MPI comm object, optional

    Returns
    -------
    result : LocalArray
        A LocalArray encapsulating the data loaded.

    """
    #TODO: validate dim_data somehow
    index = compact_indices(dim_data)
    data = np.load(filename, mmap_mode='r')
    buf = data[index].copy()

    # Apparently there isn't a clean way to close a numpy memmap; it is closed
    # when the object is garbage-collected.  This stackoverflow question claims
    # that one can close it with data._mmap.close(), but it seems risky
    # http://stackoverflow.com/questions/6397495/unmap-of-numpy-memmap

    #data._mmap.close()
    return LocalArray.from_dim_data(dim_data, dtype=data.dtype, buf=buf,
                                    comm=comm)


class GlobalIterator(six.Iterator):

    def __init__(self, arr):
        self.arr = arr
        self.nditerator = np.ndenumerate(self.arr.local_view())

    def __iter__(self):
        return self

    def __next__(self):
        local_inds, value = six.advance_iterator(self.nditerator)
        global_inds = self.arr.local_to_global(*local_inds)
        return global_inds, value


def ndenumerate(arr):
    return GlobalIterator(arr)


def fromfunction(function, shape, **kwargs):
    dtype = kwargs.pop('dtype', int)
    dist = kwargs.pop('dist', {0: 'b'})
    grid_shape = kwargs.pop('grid_shape', None)
    comm = kwargs.pop('comm', None)
    da = empty(shape, dtype, dist, grid_shape, comm)
    for global_inds, x in ndenumerate(da):
        da[global_inds] = function(*global_inds, **kwargs)
    return da


def fromlocalarray_like(local_arr, like_arr):
    """
    Create a new LocalArray using a given local array (+its dtype).
    """
    res = LocalArray(like_arr.global_shape, local_arr.dtype, like_arr.dist,
                     like_arr.grid_shape, like_arr.base_comm, buf=local_arr)
    return res


def identity(n, dtype=np.intp):
    _raise_nie()


def where(condition, x=None, y=None):
    _raise_nie()


#----------------------------------------------------------------------------
# 4.2 Operations on two or more arrays
#----------------------------------------------------------------------------

def arecompatible(a, b):
    """Do these arrays have the same compatibility hash?"""
    return a.compatibility_hash() == b.compatibility_hash()


def concatenate(seq, axis=0):
    _raise_nie()


def correlate(x, y, mode='valid'):
    _raise_nie()


def convolve(x, y, mode='valid'):
    _raise_nie()


def outer(a, b):
    _raise_nie()


def inner(a, b):
    _raise_nie()


def dot(a, b):
    _raise_nie()


def vdot(a, b):
    _raise_nie()


def tensordot(a, b, axes=(-1, 0)):
    _raise_nie()


def cross(a, b, axisa=-1, axisb=-1, axisc=-1, axis=None):
    _raise_nie()


def allclose(a, b, rtol=10e-5, atom=10e-8):
    _raise_nie()


#----------------------------------------------------------------------------
# 4.3 Printing arrays
#----------------------------------------------------------------------------


def distarray2string(a):
    _raise_nie()


def set_printoptions(precision=None, threshold=None, edgeitems=None,
                     linewidth=None, suppress=None):
    res = np.set_printoptions(precision, threshold, edgeitems, linewidth,
                              suppress)
    return res


def get_printoptions():
    return np.get_printoptions()


#----------------------------------------------------------------------------
# 4.5 Dealing with data types
#----------------------------------------------------------------------------


dtype = np.dtype
maximum_sctype = np.maximum_sctype
issctype = np.issctype
obj2sctype = np.obj2sctype
sctype2char = np.sctype2char
can_cast = np.can_cast


#----------------------------------------------------------------------------
# 5 Additional convenience routines
#----------------------------------------------------------------------------


#----------------------------------------------------------------------------
# 5.1 Shape functions
#----------------------------------------------------------------------------


#----------------------------------------------------------------------------
# 5.2 Basic functions
#----------------------------------------------------------------------------


def sum(a, dtype=None):
    local_sum = a.local_array.sum(dtype=dtype)
    global_sum = a.comm.allreduce(local_sum, None, op=MPI.SUM)
    return global_sum


def average(a, axis=None, weights=None, returned=0):
    _raise_nie()


def cov(x, y=None, rowvar=1, bias=0):
    _raise_nie()


def corrcoef(x, y=None, rowvar=1, bias=0):
    _raise_nie()


def median(m):
    _raise_nie()


def digitize(x, bins):
    _raise_nie()


def histogram(x, bins=None, range=None, normed=False):
    _raise_nie()


def histogram2d(x, y, bins, normed=False):
    _raise_nie()


def logspace(start, stop, num=50, endpoint=True, base=10.0):
    _raise_nie()


def linspace(start, stop, num=50, endpoint=True, retstep=False):
    _raise_nie()


#----------------------------------------------------------------------------
# 5.3 Polynomial functions
#----------------------------------------------------------------------------


#----------------------------------------------------------------------------
# 5.4 Set operations
#----------------------------------------------------------------------------


#----------------------------------------------------------------------------
# 5.5 Array construction using index tricks
#----------------------------------------------------------------------------


#----------------------------------------------------------------------------
# 5.6 Other indexing devices
#----------------------------------------------------------------------------


#----------------------------------------------------------------------------
# 5.7 Two-dimensional functions
#----------------------------------------------------------------------------


def eye(n, m=None, k=0, dtype=float):
    _raise_nie()


def diag(v, k=0):
    _raise_nie()


#----------------------------------------------------------------------------
# 5.8 More data type functions
#----------------------------------------------------------------------------


issubclass_ = np.issubclass_
issubdtype = np.issubdtype
iscomplexobj = np.iscomplexobj
isrealobj = np.isrealobj
isscalar = np.isscalar
nan_to_num = np.nan_to_num
real_if_close = np.real_if_close
cast = np.cast
mintypecode = np.mintypecode
finfo = np.finfo


#----------------------------------------------------------------------------
# 5.9 Functions that behave like ufuncs
#----------------------------------------------------------------------------


#----------------------------------------------------------------------------
# 5.10 Misc functions
#----------------------------------------------------------------------------


#----------------------------------------------------------------------------
# 5.11 Utility functions
#----------------------------------------------------------------------------


#----------------------------------------------------------------------------
#----------------------------------------------------------------------------
# Universal Functions
#
# I would really like these functions to be in a separate file, but that
# is not possible because of circular import problems.  Basically, these
# functions need access to the LocalArray object in this module, and the
# LocalArray object needs to use these functions.  There are 3 options for
# solving this problem:
#
#     * Put everything in one file
#     * Put the functions needed by LocalArray in distarray, others elsewhere
#     * Make a subclass of LocalArray that has methods that use the functions
#----------------------------------------------------------------------------
#----------------------------------------------------------------------------


# Functions for manipulating shapes according to the broadcast rules.

def _expand_shape(s, length, element=1):
    add = length - len(s)
    if add > 0:
        return add*(element,)+s
    else:
        return s


def _prepend_ones(*args):
    max_length = max(len(a) for a in args)
    return [_expand_shape(s, max_length, 1) for s in args]


def _prepend_nones(*args):
    max_length = max(len(a) for a in args)
    return [_expand_shape(s, max_length, None) for s in args]


def _return_shape(*args):
    return tuple([max(i) for i in zip(*args)])


def _are_shapes_bcast(shape, target_shape):
    for si, tsi in zip(shape, target_shape):
        if not si == 1 and not si == tsi:
            return False
    return True


class LocalArrayUnaryOperation(object):

    def __init__(self, numpy_ufunc):
        self.func = numpy_ufunc
        self.__doc__ = getattr(numpy_ufunc, "__doc__", str(numpy_ufunc))
        self.__name__ = getattr(numpy_ufunc, "__name__", str(numpy_ufunc))

    def __call__(self, x1, y=None, *args, **kwargs):
        # What types of input are allowed?
        x1_isdla = isinstance(x1, LocalArray)
        y_isdla = isinstance(y, LocalArray)
        assert x1_isdla or isscalar(x1), "Invalid type for unary ufunc"
        assert y is None or y_isdla, "Invalid return array type"
        if y is None:
            return self.func(x1, *args, **kwargs)
        elif y_isdla:
            if x1_isdla:
                if not arecompatible(x1, y):
                    raise IncompatibleArrayError("Incompatible LocalArrays")
            self.func(x1, y.local_array, *args, **kwargs)
            return y
        else:
            raise TypeError("Invalid return type for unary ufunc")

    def __str__(self):
        return "LocalArray version of " + str(self.func)


class LocalArrayBinaryOperation(object):

    def __init__(self, numpy_ufunc):
        self.func = numpy_ufunc
        self.__doc__ = getattr(numpy_ufunc, "__doc__", str(numpy_ufunc))
        self.__name__ = getattr(numpy_ufunc, "__name__", str(numpy_ufunc))

    def __call__(self, x1, x2, y=None, *args, **kwargs):
        # What types of input are allowed?
        x1_isdla = isinstance(x1, LocalArray)
        x2_isdla = isinstance(x2, LocalArray)
        y_isdla = isinstance(y, LocalArray)
        assert x1_isdla or isscalar(x1), "Invalid type for binary ufunc"
        assert x2_isdla or isscalar(x2), "Invalid type for binary ufunc"
        assert y is None or y_isdla
        if y is None:
                if x1_isdla and x2_isdla:
                    if not arecompatible(x1, x2):
                        raise IncompatibleArrayError("Incompatible DistArrays")
                return self.func(x1, x2, *args, **kwargs)
        elif y_isdla:
            if x1_isdla:
                if not arecompatible(x1, y):
                    raise IncompatibleArrayError("Incompatible LocalArrays")
            if x2_isdla:
                if not arecompatible(x2, y):
                    raise IncompatibleArrayError("Incompatible LocalArrays")
            kwargs.pop('y', None)
            self.func(x1, x2, y.local_array, *args, **kwargs)
            return y
        else:
            raise TypeError("Invalid return type for unary ufunc")

    def __str__(self):
        return "LocalArray version of " + str(self.func)


def _add_operations(wrapper, ops):
    """Wrap numpy ufuncs for `LocalArray`s.

    Wraps numpy ufuncs and adds them to this module's namespace.

    Parameters
    ----------
    wrapper : callable
        Takes a numpy ufunc and returns a LocalArray ufunc.
    ops : iterable of callables
        All of the callables to wrap with `wrapper`.
    """
    for op in ops:
        fn_name = "np." + op
        fn_value = wrapper(eval(fn_name))
        names = globals()
        names[op] = fn_value


# numpy unary operations to wrap
_unary_ops = ('absolute', 'arccos', 'arccosh', 'arcsin', 'arcsinh', 'arctan',
              'arctanh', 'conjugate', 'cos', 'cosh', 'exp', 'expm1', 'invert',
              'log', 'log10', 'log1p', 'negative', 'reciprocal', 'rint',
              'sign', 'sin', 'sinh', 'sqrt', 'square', 'tan', 'tanh')

# numpy binary operations to wrap
_binary_ops = ('add', 'arctan2', 'bitwise_and', 'bitwise_or', 'bitwise_xor',
               'divide', 'floor_divide', 'fmod', 'hypot', 'left_shift', 'mod',
               'multiply', 'power', 'remainder', 'right_shift', 'subtract',
               'true_divide', 'less', 'less_equal', 'equal', 'not_equal',
               'greater', 'greater_equal',)

_add_operations(LocalArrayUnaryOperation, _unary_ops)
_add_operations(LocalArrayBinaryOperation, _binary_ops)<|MERGE_RESOLUTION|>--- conflicted
+++ resolved
@@ -15,15 +15,10 @@
 from collections import Mapping
 
 import numpy as np
-<<<<<<< HEAD
-from distarray.externals.six.moves import zip, range
-from collections import Mapping
-=======
 
 from distarray.externals import six
 from distarray.externals.six import next
-from distarray.externals.six.moves import zip
->>>>>>> ebd6e4e0
+from distarray.externals.six.moves import zip, range
 
 from distarray.mpiutils import MPI
 from distarray.utils import _raise_nie
@@ -72,6 +67,14 @@
     if dd['stop'] > dd['size']:
         dd['stop'] = dd['size']
 
+def _normalize_dim_data(dim_data):
+    ''' Adds `proc_grid_size` and `proc_grid_rank` for 'n' disttype.'''
+    for dd in dim_data:
+        if dd['dist_type'] == 'n':
+            dd['proc_grid_size'] = 1
+            dd['proc_grid_rank'] = 0
+    return dim_data
+
 
 def make_partial_dim_data(shape, dist=None, grid_shape=None):
     """Create an (incomplete) dim_data structure from simple parameters.
@@ -127,26 +130,25 @@
 
     def _init(self, dim_data, dtype=None, buf=None, comm=None):
         """Private init method."""
-        self.dim_data = dim_data
+        self.dim_data = _normalize_dim_data(dim_data)
         self.base_comm = construct.init_base_comm(comm)
 
-        self.grid_shape = construct.init_grid_shape(self.global_shape,
-                                                    self.distdims,
-                                                    self.comm_size,
-                                                    self.grid_shape)
-
-        self.comm = construct.init_comm(self.base_comm, self.grid_shape,
-                                        self.ndistdim)
+        grid_shape = construct.init_grid_shape(self.dim_data, self.comm_size)
+        for gs, dd in zip(grid_shape, self.dim_data):
+            dd['proc_grid_size'] = gs
+
+        self.comm = construct.init_comm(self.base_comm, grid_shape)
 
         self._cache_proc_grid_rank()
         distribute_indices(self.dim_data)
-        self.maps = tuple(maps.IndexMap.from_dimdict(dimdict) for dimdict in
-                          dim_data)
+        self.maps = tuple(maps.IndexMap.from_dimdict(dimdict)
+                          for dimdict in dim_data)
 
         self.local_array = self._make_local_array(buf=buf, dtype=dtype)
 
         self.base = None
         self.ctypes = None
+
 
     @classmethod
     def from_dim_data(cls, dim_data, dtype=None, buf=None, comm=None):
@@ -228,15 +230,7 @@
 
     @property
     def grid_shape(self):
-        return tuple(dd.get('proc_grid_size') for dd in self.dim_data
-                     if dd.get('proc_grid_size'))
-
-    @grid_shape.setter
-    def grid_shape(self, grid_shape):
-        grid_size = iter(grid_shape)
-        for dist, dd in zip(self.dist, self.dim_data):
-            if dist != 'n':
-                dd['proc_grid_size'] = next(grid_size)
+        return tuple(dd['proc_grid_size'] for dd in self.dim_data)
 
     @property
     def global_shape(self):
@@ -263,17 +257,8 @@
         return tuple(dd['dist_type'] for dd in self.dim_data)
 
     @property
-    def distdims(self):
-        return tuple(i for (i, v) in enumerate(self.dist) if v != 'n')
-
-    @property
-    def ndistdim(self):
-        return len(self.distdims)
-
-    @property
     def cart_coords(self):
-        rval = tuple(dd.get('proc_grid_rank') for dd in self.dim_data
-                     if 'proc_grid_rank' in dd)
+        rval = tuple(dd['proc_grid_rank'] for dd in self.dim_data)
         assert rval == tuple(self.comm.Get_coords(self.comm_rank))
         return rval
 
@@ -299,8 +284,8 @@
 
     def _cache_proc_grid_rank(self):
         cart_coords = self.comm.Get_coords(self.comm_rank)
-        dist_data = (self.dim_data[i] for i in self.distdims)
-        for dim, cart_rank in zip(dist_data, cart_coords):
+        assert len(cart_coords) == len(self.dim_data)
+        for dim, cart_rank in zip(self.dim_data, cart_coords):
             dim['proc_grid_rank'] = cart_rank
 
     def _make_local_array(self, buf=None, dtype=None):
