--- conflicted
+++ resolved
@@ -35,16 +35,13 @@
 from distarray.utils import remove_elements
 from distarray.metadata_utils import (normalize_dist,
                                       normalize_grid_shape,
+                                      normalize_dim_dict,
+                                      normalize_reduction_axes,
                                       make_grid_shape,
                                       sanitize_indices,
                                       validate_grid_shape,
                                       _start_stop_block,
-                                      normalize_dim_dict,
-<<<<<<< HEAD
                                       tuple_intersection)
-=======
-                                      normalize_reduction_axes)
->>>>>>> ad41c482
 
 
 def _dedup_dim_dicts(dim_dicts):
