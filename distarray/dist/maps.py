# encoding: utf-8
# ---------------------------------------------------------------------------
#  Copyright (C) 2008-2014, IPython Development Team and Enthought, Inc.
#  Distributed under the terms of the BSD License.  See COPYING.rst.
# ---------------------------------------------------------------------------

"""
Distribution class and auxiliary ClientMap classes.

The Distribution is a multi-dimensional map class that manages the
one-dimensional maps for each DistArray dimension.  The Distribution class
represents the *distribution* information for a distributed array, independent
of the distributed array's *data*. Distributions allow DistArrays to reduce
overall communication when indexing and slicing by determining which processes
own (or may possibly own) the indices in question.  Two DistArray objects can
share the same Distribution if they have the exact same distribution.

The one-dimensional ClientMap classes keep track of which process owns which
index in that dimension.  This class has several subclasses for specific
distribution types, including `BlockMap`, `CyclicMap`, `NoDistMap`, and
`UnstructuredMap`.

"""
from __future__ import absolute_import

import operator
from itertools import product
from abc import ABCMeta, abstractmethod
from numbers import Integral

import numpy as np

from distarray.externals.six import add_metaclass
from distarray.externals.six.moves import range, reduce
from distarray.utils import remove_elements
from distarray.metadata_utils import (normalize_dist,
                                      normalize_grid_shape,
                                      normalize_dim_dict,
                                      normalize_reduction_axes,
                                      make_grid_shape,
                                      sanitize_indices,
                                      _start_stop_block,
<<<<<<< HEAD
                                      tuple_intersection)
=======
                                      normalize_dim_dict,
                                      normalize_reduction_axes,
                                      shapes_from_dim_data_per_rank)
>>>>>>> de18b91b


def _dedup_dim_dicts(dim_dicts):
    """ Internal helper function to take a list of dimension dictionaries
    and remove the dupes.  What remains should be one dictionary per rank
    (for this dimension of the process grid).
    """
    # Workaround to make the dictionary's contents hashable.
    for d in dim_dicts:
        if 'indices' in d:
            d['indices'] = tuple(d['indices'])
    try:
        return [dict(u) for u in
                set(tuple(sorted(d.items())) for d in dim_dicts)]
    except TypeError:
        result = []
        for i, d in enumerate(dim_dicts):
            if d not in dim_dicts[i+1:]:
                result.append(d)
        return result


# ---------------------------------------------------------------------------
# Functions for creating Map objects
# ---------------------------------------------------------------------------

def choose_map(dist_type):
    """Choose a map class given one of the distribution types."""
    cls_from_dist_type = {
        'b': BlockMap,
        'c': BlockCyclicMap,
        'n': NoDistMap,
        'u': UnstructuredMap,
        }
    if dist_type not in cls_from_dist_type:
        raise ValueError("unknown distribution type for %r" % dist_type)
    return cls_from_dist_type[dist_type]


def _map_from_axis_dim_dicts(axis_dim_dicts):
    """ Generates a ClientMap instance from a sanitized sequence of
    dimension dictionaries.

    Parameters
    ----------
    axis_dim_dicts: sequence of dictionaries
        Each dictionary is a "dimension dictionary" from the distributed array
        protocol, one per process in this dimension of the process grid.  The
        dimension dictionaries shall all have the same keys and values for
        global attributes: `dist_type`, `size`, `proc_grid_size`, and perhaps
        others.

    Returns
    -------
        An instance of a subclass of MapBase.

    """
    # check that all processes / ranks are accounted for.
    proc_ranks = sorted(dd['proc_grid_rank'] for dd in axis_dim_dicts)
    if proc_ranks != list(range(len(axis_dim_dicts))):
        msg = "Ranks of processes (%r) not consistent."
        raise ValueError(msg % proc_ranks)
    # Sort axis_dim_dicts according to proc_grid_rank.
    axis_dim_dicts = sorted(axis_dim_dicts, key=lambda d: d['proc_grid_rank'])

    dist_type = axis_dim_dicts[0]['dist_type']
    map_class = choose_map(dist_type)
    return map_class.from_axis_dim_dicts(axis_dim_dicts)


def map_from_global_dim_dict(global_dim_dict):
    """Given a global_dim_dict return map."""

    dist_type = global_dim_dict['dist_type']
    map_class = choose_map(dist_type)
    return map_class.from_global_dim_dict(global_dim_dict)


def map_from_sizes(size, dist_type, grid_size):
    """ Returns an instance of the appropriate subclass of MapBase.
    """
    map_class = choose_map(dist_type)
    return map_class(size, grid_size)


# ---------------------------------------------------------------------------
# Map classes
# ---------------------------------------------------------------------------

@add_metaclass(ABCMeta)
class MapBase(object):
    """ Base class for one-dimensional client-side maps.

    Maps keep track of the relevant distribution information for a single
    dimension of a distributed array.  Maps allow distributed arrays to keep
    track of which process to talk to when indexing and slicing.

    Classes that inherit from `MapBase` must implement the `owners()`
    abstractmethod.

    """

    @abstractmethod
    def owners(self, idx):
        """ Returns a list of process IDs in this dimension that might possibly
        own `idx`.

        Raises `IndexError` if `idx` is out of bounds.

        """
        raise IndexError()

    def is_compatible(self, map):
        return ((self.dist == map.dist) and
                (vars(self) == vars(map)))


# ---------------------------------------------------------------------------
# 1-D Map classes
# ---------------------------------------------------------------------------

class NoDistMap(MapBase):

    dist = 'n'

    @classmethod
    def from_global_dim_dict(cls, glb_dim_dict):
        if glb_dim_dict['dist_type'] != 'n':
            msg = "Wrong dist_type (%r) for non-distributed map."
            raise ValueError(msg % glb_dim_dict['dist_type'])
        size = glb_dim_dict['size']
        return cls(size, grid_size=1)

    @classmethod
    def from_axis_dim_dicts(cls, axis_dim_dicts):
        if len(axis_dim_dicts) != 1:
            msg = ("Number of dimension dictionaries "
                   "non-unitary for non-distributed dimension.")
            raise ValueError(msg)
        dd = axis_dim_dicts[0]
        if dd['dist_type'] != 'n':
            msg = "Wrong dist_type (%r) for non-distributed map."
            raise ValueError(msg % dd['dist_type'])
        grid_size = dd['proc_grid_size']
        size = dd['size']
        return cls(size, grid_size)

    def __init__(self, size, grid_size):
        if grid_size != 1:
            msg = "grid_size for NoDistMap must be 1 (given %s)"
            raise ValueError(msg % grid_size)
        self.size = size
        self.grid_size = grid_size

    def owners(self, idx):
        if isinstance(idx, Integral):
            return [0] if 0 <= idx < self.size else []
        elif isinstance(idx, slice):
            return [0]  # slicing doesn't complain about out-of-bounds indices
        else:
            raise TypeError("Index must be Integral or slice.")

    def get_dimdicts(self):
        return ({
            'dist_type': 'n',
            'size': self.size,
            'proc_grid_size': 1,
            'proc_grid_rank': 0,
            },)

    def slice(self, idx):
        """Make a new Map from a slice."""
        start = idx.start if idx.start is not None else 0
        stop = idx.stop if idx.stop is not None else self.size
        intersection = tuple_intersection((0, self.size), (start, stop))
        if intersection:
            intersection_size = intersection[1] - intersection[0]
        else:
            intersection_size = 0

        return {'dist_type': self.dist,
                'size': intersection_size}


class BlockMap(MapBase):

    dist = 'b'

    @classmethod
    def from_global_dim_dict(cls, glb_dim_dict):

        self = cls.__new__(cls)
        if glb_dim_dict['dist_type'] != 'b':
            msg = "Wrong dist_type (%r) for block map."
            raise ValueError(msg % glb_dim_dict['dist_type'])

        bounds = glb_dim_dict['bounds']
        self.bounds = list(zip(bounds[:-1], bounds[1:]))

        self.size = bounds[-1]
        self.grid_size = len(bounds) - 1

        self.comm_padding = int(glb_dim_dict.get('comm_padding', 0))
        self.boundary_padding = int(glb_dim_dict.get('boundary_padding', 0))

        return self

    @classmethod
    def from_axis_dim_dicts(cls, axis_dim_dicts):
        self = cls.__new__(cls)
        dd = axis_dim_dicts[0]
        if dd['dist_type'] != 'b':
            msg = "Wrong dist_type (%r) for block map."
            raise ValueError(msg % dd['dist_type'])
        self.size = dd['size']
        self.grid_size = dd['proc_grid_size']
        if self.grid_size != len(axis_dim_dicts):
            msg = ("Number of dimension dictionaries (%r)"
                   "inconsistent with proc_grid_size (%r).")
            raise ValueError(msg % (len(axis_dim_dicts), self.grid_size))
        self.bounds = [(d['start'], d['stop']) for d in axis_dim_dicts]
        self.boundary_padding, self.comm_padding = dd.get('padding', (0, 0))

        return self

    def __init__(self, size, grid_size):
        self.size = size
        self.grid_size = grid_size
        self.bounds = [_start_stop_block(size, grid_size, grid_rank)
                       for grid_rank in range(grid_size)]
        self.boundary_padding = self.comm_padding = 0

    def owners(self, idx):
        coords = []
        if isinstance(idx, Integral):
            for (coord, (lower, upper)) in enumerate(self.bounds):
                if lower <= idx < upper:
                    coords.append(coord)
            return coords
        elif isinstance(idx, slice):
            if idx.step not in {None, 1}:
                msg = "Slicing only implemented for step=1"
                raise NotImplementedError(msg)
            for (coord, (lower, upper)) in enumerate(self.bounds):
                slice_tuple = (idx.start if idx.start is not None else 0,
                               idx.stop if idx.stop is not None else self.size)
                if tuple_intersection((lower, upper), slice_tuple):
                    coords.append(coord)
            return coords if coords != [] else [0]
        else:
            raise TypeError("Index must be Integral or slice.")

    def get_dimdicts(self):
        grid_ranks = range(len(self.bounds))
        cpadding = self.comm_padding
        padding = [[cpadding, cpadding] for i in grid_ranks]
        padding[0][0] = self.boundary_padding
        padding[-1][-1] = self.boundary_padding
        data_tuples = zip(grid_ranks, padding, self.bounds)
        # Build the result
        out = []
        for grid_rank, padding, (start, stop) in data_tuples:
            out.append({
                'dist_type': 'b',
                'size': self.size,
                'proc_grid_size': self.grid_size,
                'proc_grid_rank': grid_rank,
                'start': start,
                'stop': stop,
                'padding': padding,
                })
        return tuple(out)

    def slice(self, idx):
        """Make a new Map from a slice."""
        new_bounds = [0]
        start = idx.start if idx.start is not None else 0
        # iterate over the processes in this dimension
        for proc_start, proc_stop in self.bounds:
            stop = idx.stop if idx.stop is not None else proc_stop
            intersection = tuple_intersection((proc_start, proc_stop),
                                              (start, stop))
            if intersection:
                size = intersection[1] - intersection[0]
                new_bounds.append(size + new_bounds[-1])

        return {'dist_type': self.dist,
                'bounds': new_bounds}


class BlockCyclicMap(MapBase):

    dist = 'c'

    @classmethod
    def from_global_dim_dict(cls, glb_dim_dict):
        if glb_dim_dict['dist_type'] != 'c':
            msg = "Wrong dist_type (%r) for cyclic map."
            raise ValueError(msg % glb_dim_dict['dist_type'])
        size = glb_dim_dict['size']
        grid_size = glb_dim_dict['proc_grid_size']
        block_size = glb_dim_dict.get('block_size', 1)
        return cls(size, grid_size, block_size)

    @classmethod
    def from_axis_dim_dicts(cls, axis_dim_dicts):
        dd = axis_dim_dicts[0]
        if dd['dist_type'] != 'c':
            msg = "Wrong dist_type (%r) for cyclic map."
            raise ValueError(msg % dd['dist_type'])
        size = dd['size']
        grid_size = dd['proc_grid_size']
        if grid_size != len(axis_dim_dicts):
            msg = ("Number of dimension dictionaries (%r)"
                   "inconsistent with proc_grid_size (%r).")
            raise ValueError(msg % (len(axis_dim_dicts), grid_size))
        block_size = dd.get('block_size', 1)
        return cls(size, grid_size, block_size)

    def __init__(self, size, grid_size, block_size=1):
        self.size = size
        self.grid_size = grid_size
        self.block_size = block_size

    def owners(self, idx):
        if isinstance(idx, Integral):
            idx_block = idx // self.block_size
            return [idx_block % self.grid_size]
        else:
            msg = "Index for BlockCyclicMap must be an Integral."
            raise NotImplementedError(msg)

    def get_dimdicts(self):
        return tuple(({'dist_type': 'c',
                        'size': self.size,
                        'proc_grid_size': self.grid_size,
                        'proc_grid_rank': grid_rank,
                        'start': grid_rank * self.block_size,
                        'block_size': self.block_size,
                        }) for grid_rank in range(self.grid_size))


class UnstructuredMap(MapBase):

    dist = 'u'

    @classmethod
    def from_global_dim_dict(cls, glb_dim_dict):
        if glb_dim_dict['dist_type'] != 'u':
            msg = "Wrong dist_type (%r) for unstructured map."
            raise ValueError(msg % glb_dim_dict['dist_type'])
        indices = tuple(np.asarray(i) for i in glb_dim_dict['indices'])
        size = sum(len(i) for i in indices)
        grid_size = len(indices)
        return cls(size, grid_size, indices=indices)

    @classmethod
    def from_axis_dim_dicts(cls, axis_dim_dicts):
        dd = axis_dim_dicts[0]
        if dd['dist_type'] != 'u':
            msg = "Wrong dist_type (%r) for unstructured map."
            raise ValueError(msg % dd['dist_type'])
        size = dd['size']
        grid_size = dd['proc_grid_size']
        if grid_size != len(axis_dim_dicts):
            msg = ("Number of dimension dictionaries (%r)"
                   "inconsistent with proc_grid_size (%r).")
            raise ValueError(msg % (len(axis_dim_dicts), grid_size))
        indices = [dd['indices'] for dd in axis_dim_dicts]
        return cls(size, grid_size, indices=indices)

    def __init__(self, size, grid_size, indices=None):
        self.size = size
        self.grid_size = grid_size
        self.indices = indices
        if self.indices is not None:
            # Convert to NumPy arrays if not already.
            self.indices = [np.asarray(ind) for ind in self.indices]
        self._owners = range(self.grid_size)

    def owners(self, idx):
        # TODO: FIXME: for now, the unstructured map just returns all
        # processes.  Can be optimized if we know the upper and lower bounds
        # for each local array's global indices.
        if isinstance(idx, Integral):
            return self._owners
        else:
            msg = "Index for BlockCyclicMap must be an Integral."
            raise NotImplementedError(msg)

    def get_dimdicts(self):
        if self.indices is None:
            raise ValueError()
        return tuple(({
            'dist_type': 'u',
            'size': self.size,
            'proc_grid_size': self.grid_size,
            'proc_grid_rank': grid_rank,
            'indices': ii,
            }) for grid_rank, ii in enumerate(self.indices))


# ---------------------------------------------------------------------------
# N-Dimensional map.
# ---------------------------------------------------------------------------

class Distribution(object):

    """ Governs the mapping between global indices and process ranks for
    multi-dimensional objects.
    """

    @classmethod
    def from_dim_data_per_rank(cls, context, dim_data_per_rank, targets=None):
        """ Create a Distribution from a sequence of `dim_data` tuples. """

        self = cls.__new__(cls)
        dd0 = dim_data_per_rank[0]
        self.context = context
        self.targets = sorted(targets or context.targets)
        self.comm = self.context._make_subcomm(self.targets)
        for dim_data in dim_data_per_rank:
            for dim_dict in dim_data:
                normalize_dim_dict(dim_dict)
        self.shape = tuple(dd['size'] for dd in dd0)
        self.ndim = len(dd0)
        self.dist = tuple(dd['dist_type'] for dd in dd0)
        self.grid_shape = tuple(dd['proc_grid_size'] for dd in dd0)
        self.grid_shape = normalize_grid_shape(self.grid_shape, self.shape,
                                               self.dist, len(self.targets))

        coords = [tuple(d['proc_grid_rank'] for d in dd) for dd in
                  dim_data_per_rank]

        self.rank_from_coords = np.empty(self.grid_shape, dtype=np.int32)
        for (r, c) in enumerate(coords):
            self.rank_from_coords[c] = r

        # `axis_dim_dicts_per_axis` is the zip of `dim_data_per_rank`,
        # with duplicates removed.  It is a list of `axis_dim_dicts`.
        # Each `axis_dim_dicts` is a list of dimension dictionaries, one per
        # process on a single axis of the process grid.
        axis_dim_dicts_per_axis = [_dedup_dim_dicts(axis_dim_dicts)
                                   for axis_dim_dicts in
                                   zip(*dim_data_per_rank)]

        if len(axis_dim_dicts_per_axis) != self.ndim:
            raise ValueError("Inconsistent dimensions.")

        self.maps = [_map_from_axis_dim_dicts(axis_dim_dicts) for
                     axis_dim_dicts in axis_dim_dicts_per_axis]

        return self

    @classmethod
    def from_shape(cls, context, shape, dist=None, grid_shape=None,
                   targets=None):

        # special case when dist is all 'n's.
        if (dist is not None) and all(d == 'n' for d in dist):
            if (targets is not None) and (len(targets) != 1):
                raise ValueError('target dist conflict')
            elif targets is None:
                targets = [context.targets[0]]
            else:
                # then targets is set correctly
                pass

        self = cls.__new__(cls)
        self.context = context
        self.shape = shape
        self.ndim = len(shape)

        # dist
        if dist is None:
            dist = {0: 'b'}
        self.dist = normalize_dist(dist, self.ndim)

        # all possible targets
        all_targets = sorted(targets or context.targets)
        # grid_shape
        if grid_shape is None:
            grid_shape = make_grid_shape(self.shape, self.dist,
                                         len(all_targets))

        self.grid_shape = normalize_grid_shape(grid_shape, self.shape,
                                               self.dist, len(all_targets))
        ntargets = reduce(operator.mul, self.grid_shape, 1)
        # choose targets from grid_shape
        self.targets = all_targets[:ntargets]
        self.comm = self.context._make_subcomm(self.targets)

        # TODO: FIXME: assert that self.rank_from_coords is valid and conforms
        # to how MPI does it.
        nelts = reduce(operator.mul, self.grid_shape, 1)
        self.rank_from_coords = np.arange(nelts).reshape(self.grid_shape)

        # List of `ClientMap` objects, one per dimension.
        self.maps = [map_from_sizes(*args)
                     for args in zip(self.shape, self.dist, self.grid_shape)]
        return self

    def __init__(self, context, global_dim_data, targets=None):
        """Make a Distribution from a global_dim_data structure.

        Parameters
        ----------
        global_dim_data : tuple of dict
            A global dimension dictionary per dimension.  See following `Note`
            section.

        Returns
        -------
        result : Distribution
            An empty DistArray of the specified size, dimensionality, and
            distribution.

        Note
        ----

        The `global_dim_data` tuple is a simple, straightforward data structure
        that allows full control over all aspects of a DistArray's distribution
        information.  It does not contain any of the array's *data*, only the
        *metadata* needed to specify how the array is to be distributed.  Each
        dimension of the array is represented by corresponding dictionary in
        the tuple, one per dimension.  All dictionaries have a `dist_type` key
        that specifies whether the array is block, cyclic, or unstructured.
        The other keys in the dictionary are dependent on the `dist_type` key.

        **Block**

        * ``dist_type`` is ``'b'``.

        * ``bounds`` is a sequence of integers, at least two elements.

          The ``bounds`` sequence always starts with 0 and ends with the global
          ``size`` of the array.  The other elements indicate the local array
          global index boundaries, such that successive pairs of elements from
          ``bounds`` indicates the ``start`` and ``stop`` indices of the
          corresponding local array.

        * ``comm_padding`` integer, greater than or equal to zero.
        * ``boundary_padding`` integer, greater than or equal to zero.

        These integer values indicate the communication or boundary padding,
        respectively, for the local arrays.  Currently only a single value for
        both ``boundary_padding`` and ``comm_padding`` is allowed for the
        entire dimension.

        **Cyclic**

        * ``dist_type`` is ``'c'``

        * ``proc_grid_size`` integer, greater than or equal to one.

        The size of the process grid in this dimension.  Equivalent to the
        number of local arrays in this dimension and determines the number of
        array sections.

        * ``size`` integer, greater than or equal to zero.

        The global size of the array in this dimension.

        * ``block_size`` integer, optional.  Greater than or equal to one.

        If not present, equivalent to being present with value of one.

        **Unstructured**

        * ``dist_type`` is ``'u'``

        * ``indices`` sequence of one-dimensional numpy integer arrays or
          buffers.

          The ``len(indices)`` is the number of local unstructured arrays in
          this dimension.

          To compute the global size of the array in this dimension, compute
          ``sum(len(ii) for ii in indices)``.

        **Not-distributed**

        The ``'n'`` distribution type is a convenience to specify that an array
        is not distributed along this dimension.

        * ``dist_type`` is ``'n'``

        * ``size`` integer, greater than or equal to zero.

        The global size of the array in this dimension.
        """
        self.context = context
        self.targets = sorted(targets or context.targets)
        self.comm = self.context._make_subcomm(self.targets)
        self.maps = [map_from_global_dim_dict(gdd) for gdd in global_dim_data]
        self.shape = tuple(m.size for m in self.maps)
        self.ndim = len(self.maps)
        self.dist = tuple(m.dist for m in self.maps)
        self.grid_shape = tuple(m.grid_size for m in self.maps)

        self.grid_shape = normalize_grid_shape(self.grid_shape, self.shape,
                                               self.dist, len(self.targets))

        nelts = reduce(operator.mul, self.grid_shape, 1)
        self.rank_from_coords = np.arange(nelts).reshape(self.grid_shape)

    def __getitem__(self, idx):
        return self.maps[idx]

    def __len__(self):
        return len(self.maps)

    @property
    def has_precise_index(self):
        """
        Does the client-side Distribution know precisely who owns all indices?

        This can be used to determine whether one needs to use the `checked`
        version of `__getitem__` or `__setitem__` on LocalArrays.
        """
        return not any(isinstance(m, UnstructuredMap) for m in self.maps)

    def slice(self, index_tuple):
        """Make a new Distribution from a slice."""
        new_targets = self.owning_targets(index_tuple)
        global_dim_data = []
        # iterate over the dimensions
        for map_, idx in zip(self.maps, index_tuple):
            if isinstance(idx, Integral):
                continue  # integral indexing returns reduced dimensionality
            elif isinstance(idx, slice):
                global_dim_data.append(map_.slice(idx))
            else:
                msg = "Index must be a sequence of Integrals and slices."
                raise TypeError(msg)

        return self.__class__(context=self.context,
                              global_dim_data=global_dim_data,
                              targets=new_targets)

    def owning_ranks(self, idxs):
        """ Returns a list of ranks that may *possibly* own the location in the
        `idxs` tuple.

        For many distribution types, the owning rank is precisely known; for
        others, it is only probably known.  When the rank is precisely known,
        `owning_ranks()` returns a list of exactly one rank.  Otherwise,
        returns a list of more than one rank.

        If the `idxs` tuple is out of bounds, raises `IndexError`.
        """
        _, idxs = sanitize_indices(idxs, ndim=self.ndim, shape=self.shape)
        dim_coord_hits = [m.owners(idx) for (m, idx) in zip(self.maps, idxs)]
        all_coords = product(*dim_coord_hits)
        ranks = [self.rank_from_coords[c] for c in all_coords]
        return ranks

    def owning_targets(self, idxs):
        """ Like `owning_ranks()` but returns a list of targets rather than
        ranks.

        Convenience method meant for IPython parallel usage.
        """
        return [self.targets[r] for r in self.owning_ranks(idxs)]

    def get_dim_data_per_rank(self):
        dds = [enumerate(m.get_dimdicts()) for m in self.maps]
        if not dds:
            return []
        cart_dds = product(*dds)
        coord_and_dd = [zip(*cdd) for cdd in cart_dds]
        rank_and_dd = sorted((self.rank_from_coords[c], dd) for (c, dd) in coord_and_dd)
        return [dd for (_, dd) in rank_and_dd]

    def is_compatible(self, o):
        return ((self.context, self.targets, self.shape, self.ndim, self.dist, self.grid_shape) ==
                (o.context,    o.targets,    o.shape,    o.ndim,    o.dist,    o.grid_shape) and
                all(m.is_compatible(om) for (m, om) in zip(self.maps, o.maps)))

    def reduce(self, axes):
        """
        Returns a new Distribution reduced along `axis`, i.e., the new
        distribution has one fewer dimension than `self`.
        """

        # the `axis` argument can actually be a sequence of axes, so we rename it.
        axes = normalize_reduction_axes(axes, self.ndim)

        reduced_shape = remove_elements(axes, self.shape)
        reduced_dist = remove_elements(axes, self.dist)
        reduced_grid_shape = remove_elements(axes, self.grid_shape)

        # This block is required because np.min() works one axis at a time.
        reduced_ranks = self.rank_from_coords.copy()
        for axis in axes:
            reduced_ranks = np.min(reduced_ranks, axis=axis, keepdims=True)

        reduced_targets = [self.targets[r] for r in reduced_ranks.flat]

        return Distribution.from_shape(context=self.context,
                                       shape=reduced_shape,
                                       dist=reduced_dist,
                                       grid_shape=reduced_grid_shape,
                                       targets=reduced_targets)

    def localshapes(self):
        return shapes_from_dim_data_per_rank(self.get_dim_data_per_rank())<|MERGE_RESOLUTION|>--- conflicted
+++ resolved
@@ -40,13 +40,8 @@
                                       make_grid_shape,
                                       sanitize_indices,
                                       _start_stop_block,
-<<<<<<< HEAD
-                                      tuple_intersection)
-=======
-                                      normalize_dim_dict,
-                                      normalize_reduction_axes,
+                                      tuple_intersection,
                                       shapes_from_dim_data_per_rank)
->>>>>>> de18b91b
 
 
 def _dedup_dim_dicts(dim_dicts):
