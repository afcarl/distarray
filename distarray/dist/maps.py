# encoding: utf-8
# ---------------------------------------------------------------------------
#  Copyright (C) 2008-2014, IPython Development Team and Enthought, Inc.
#  Distributed under the terms of the BSD License.  See COPYING.rst.
# ---------------------------------------------------------------------------

"""
Distribution class and auxiliary ClientMap classes.

The Distribution is a multi-dimensional map class that manages the
one-dimensional maps for each DistArray dimension.  The Distribution class
represents the *distribution* information for a distributed array, independent
of the distributed array's *data*. Distributions allow DistArrays to reduce
overall communication when indexing and slicing by determining which processes
own (or may possibly own) the indices in question.  Two DistArray objects can
share the same Distribution if they have the exact same distribution.

The one-dimensional ClientMap classes keep track of which process owns which
index in that dimension.  This class has several subclasses for specific
distribution types, including `BlockMap`, `CyclicMap`, `NoDistMap`, and
`UnstructuredMap`.

"""
from __future__ import absolute_import

import operator
from itertools import product
from abc import ABCMeta, abstractmethod
from numbers import Integral

import numpy as np

from distarray.externals.six import add_metaclass
from distarray.externals.six.moves import range, reduce
from distarray.utils import remove_elements
from distarray.metadata_utils import (normalize_dist,
                                      normalize_grid_shape,
                                      normalize_dim_dict,
                                      normalize_reduction_axes,
                                      make_grid_shape,
<<<<<<< HEAD
                                      sanitize_indices,
                                      validate_grid_shape,
=======
                                      positivify,
>>>>>>> 6db35d56
                                      _start_stop_block,
                                      tuple_intersection)


def _dedup_dim_dicts(dim_dicts):
    """ Internal helper function to take a list of dimension dictionaries
    and remove the dupes.  What remains should be one dictionary per rank
    (for this dimension of the process grid).
    """
    # Workaround to make the dictionary's contents hashable.
    for d in dim_dicts:
        if 'indices' in d:
            d['indices'] = tuple(d['indices'])
    try:
        return [dict(u) for u in
                set(tuple(sorted(d.items())) for d in dim_dicts)]
    except TypeError:
        result = []
        for i, d in enumerate(dim_dicts):
            if d not in dim_dicts[i+1:]:
                result.append(d)
        return result


# ---------------------------------------------------------------------------
# Functions for creating Map objects
# ---------------------------------------------------------------------------

def choose_map(dist_type):
    """Choose a map class given one of the distribution types."""
    cls_from_dist_type = {
        'b': BlockMap,
        'c': BlockCyclicMap,
        'n': NoDistMap,
        'u': UnstructuredMap,
        }
    if dist_type not in cls_from_dist_type:
        raise ValueError("unknown distribution type for %r" % dist_type)
    return cls_from_dist_type[dist_type]


def _map_from_axis_dim_dicts(axis_dim_dicts):
    """ Generates a ClientMap instance from a sanitized sequence of
    dimension dictionaries.

    Parameters
    ----------
    axis_dim_dicts: sequence of dictionaries
        Each dictionary is a "dimension dictionary" from the distributed array
        protocol, one per process in this dimension of the process grid.  The
        dimension dictionaries shall all have the same keys and values for
        global attributes: `dist_type`, `size`, `proc_grid_size`, and perhaps
        others.

    Returns
    -------
        An instance of a subclass of MapBase.

    """
    # check that all processes / ranks are accounted for.
    proc_ranks = sorted(dd['proc_grid_rank'] for dd in axis_dim_dicts)
    if proc_ranks != list(range(len(axis_dim_dicts))):
        msg = "Ranks of processes (%r) not consistent."
        raise ValueError(msg % proc_ranks)
    # Sort axis_dim_dicts according to proc_grid_rank.
    axis_dim_dicts = sorted(axis_dim_dicts, key=lambda d: d['proc_grid_rank'])

    dist_type = axis_dim_dicts[0]['dist_type']
    map_class = choose_map(dist_type)
    return map_class.from_axis_dim_dicts(axis_dim_dicts)


def map_from_global_dim_dict(global_dim_dict):
    """Given a global_dim_dict return map."""

    dist_type = global_dim_dict['dist_type']
    map_class = choose_map(dist_type)
    return map_class.from_global_dim_dict(global_dim_dict)


def map_from_sizes(size, dist_type, grid_size):
    """ Returns an instance of the appropriate subclass of MapBase.
    """
    map_class = choose_map(dist_type)
    return map_class(size, grid_size)


# ---------------------------------------------------------------------------
# Map classes
# ---------------------------------------------------------------------------

@add_metaclass(ABCMeta)
class MapBase(object):
    """ Base class for one-dimensional client-side maps.

    Maps keep track of the relevant distribution information for a single
    dimension of a distributed array.  Maps allow distributed arrays to keep
    track of which process to talk to when indexing and slicing.

    Classes that inherit from `MapBase` must implement the `owners()`
    abstractmethod.

    """

    @abstractmethod
    def owners(self, idx):
        """ Returns a list of process IDs in this dimension that might possibly
        own `idx`.

        Raises `IndexError` if `idx` is out of bounds.

        """
        raise IndexError()

    def is_compatible(self, map):
        return ((self.dist == map.dist) and
                (vars(self) == vars(map)))


# ---------------------------------------------------------------------------
# 1-D Map classes
# ---------------------------------------------------------------------------

class NoDistMap(MapBase):

    dist = 'n'

    @classmethod
    def from_global_dim_dict(cls, glb_dim_dict):
        if glb_dim_dict['dist_type'] != 'n':
            msg = "Wrong dist_type (%r) for non-distributed map."
            raise ValueError(msg % glb_dim_dict['dist_type'])
        size = glb_dim_dict['size']
        return cls(size, grid_size=1)

    @classmethod
    def from_axis_dim_dicts(cls, axis_dim_dicts):
        if len(axis_dim_dicts) != 1:
            msg = ("Number of dimension dictionaries "
                   "non-unitary for non-distributed dimension.")
            raise ValueError(msg)
        dd = axis_dim_dicts[0]
        if dd['dist_type'] != 'n':
            msg = "Wrong dist_type (%r) for non-distributed map."
            raise ValueError(msg % dd['dist_type'])
        grid_size = dd['proc_grid_size']
        size = dd['size']
        return cls(size, grid_size)

    def __init__(self, size, grid_size):
        if grid_size != 1:
            msg = "grid_size for NoDistMap must be 1 (given %s)"
            raise ValueError(msg % grid_size)
        self.size = size
        self.grid_size = grid_size

    def owners(self, idx):
        if isinstance(idx, Integral):
            return [0] if 0 <= idx < self.size else []
        elif isinstance(idx, slice):
            return [0]  # slicing doesn't complain about out-of-bounds indices
        else:
            raise TypeError("Index must be Integral or slice.")

    def get_dimdicts(self):
        return ({
            'dist_type': 'n',
            'size': self.size,
            'proc_grid_size': 1,
            'proc_grid_rank': 0,
            },)

    def slice(self, idx):
        """Make a new Map from a slice."""
        start = idx.start if idx.start is not None else 0
        stop = idx.stop if idx.stop is not None else self.size
        intersection = tuple_intersection((0, self.size), (start, stop))
        if intersection:
            intersection_size = intersection[1] - intersection[0]
        else:
            intersection_size = 0

        return {'dist_type': self.dist,
                'size': intersection_size}


class BlockMap(MapBase):

    dist = 'b'

    @classmethod
    def from_global_dim_dict(cls, glb_dim_dict):

        self = cls.__new__(cls)
        if glb_dim_dict['dist_type'] != 'b':
            msg = "Wrong dist_type (%r) for block map."
            raise ValueError(msg % glb_dim_dict['dist_type'])

        bounds = glb_dim_dict['bounds']
        self.bounds = list(zip(bounds[:-1], bounds[1:]))

        self.size = bounds[-1]
        self.grid_size = len(bounds) - 1

        self.comm_padding = int(glb_dim_dict.get('comm_padding', 0))
        self.boundary_padding = int(glb_dim_dict.get('boundary_padding', 0))

        return self

    @classmethod
    def from_axis_dim_dicts(cls, axis_dim_dicts):
        self = cls.__new__(cls)
        dd = axis_dim_dicts[0]
        if dd['dist_type'] != 'b':
            msg = "Wrong dist_type (%r) for block map."
            raise ValueError(msg % dd['dist_type'])
        self.size = dd['size']
        self.grid_size = dd['proc_grid_size']
        if self.grid_size != len(axis_dim_dicts):
            msg = ("Number of dimension dictionaries (%r)"
                   "inconsistent with proc_grid_size (%r).")
            raise ValueError(msg % (len(axis_dim_dicts), self.grid_size))
        self.bounds = [(d['start'], d['stop']) for d in axis_dim_dicts]
        self.boundary_padding, self.comm_padding = dd.get('padding', (0, 0))

        return self

    def __init__(self, size, grid_size):
        self.size = size
        self.grid_size = grid_size
        self.bounds = [_start_stop_block(size, grid_size, grid_rank)
                       for grid_rank in range(grid_size)]
        self.boundary_padding = self.comm_padding = 0

    def owners(self, idx):
        coords = []
        if isinstance(idx, Integral):
            for (coord, (lower, upper)) in enumerate(self.bounds):
                if lower <= idx < upper:
                    coords.append(coord)
            return coords
        elif isinstance(idx, slice):
            if idx.step not in {None, 1}:
                msg = "Slicing only implemented for step=1"
                raise NotImplementedError(msg)
            for (coord, (lower, upper)) in enumerate(self.bounds):
                slice_tuple = (idx.start if idx.start is not None else 0,
                               idx.stop if idx.stop is not None else self.size)
                if tuple_intersection((lower, upper), slice_tuple):
                    coords.append(coord)
            return coords if coords != [] else [0]
        else:
            raise TypeError("Index must be Integral or slice.")

    def get_dimdicts(self):
        grid_ranks = range(len(self.bounds))
        cpadding = self.comm_padding
        padding = [[cpadding, cpadding] for i in grid_ranks]
        padding[0][0] = self.boundary_padding
        padding[-1][-1] = self.boundary_padding
        data_tuples = zip(grid_ranks, padding, self.bounds)
        # Build the result
        out = []
        for grid_rank, padding, (start, stop) in data_tuples:
            out.append({
                'dist_type': 'b',
                'size': self.size,
                'proc_grid_size': self.grid_size,
                'proc_grid_rank': grid_rank,
                'start': start,
                'stop': stop,
                'padding': padding,
                })
        return tuple(out)

    def slice(self, idx):
        """Make a new Map from a slice."""
        new_bounds = [0]
        start = idx.start if idx.start is not None else 0
        # iterate over the processes in this dimension
        for proc_start, proc_stop in self.bounds:
            stop = idx.stop if idx.stop is not None else proc_stop
            intersection = tuple_intersection((proc_start, proc_stop),
                                              (start, stop))
            if intersection:
                size = intersection[1] - intersection[0]
                new_bounds.append(size + new_bounds[-1])

        return {'dist_type': self.dist,
                'bounds': new_bounds}


class BlockCyclicMap(MapBase):

    dist = 'c'

    @classmethod
    def from_global_dim_dict(cls, glb_dim_dict):
        if glb_dim_dict['dist_type'] != 'c':
            msg = "Wrong dist_type (%r) for cyclic map."
            raise ValueError(msg % glb_dim_dict['dist_type'])
        size = glb_dim_dict['size']
        grid_size = glb_dim_dict['proc_grid_size']
        block_size = glb_dim_dict.get('block_size', 1)
        return cls(size, grid_size, block_size)

    @classmethod
    def from_axis_dim_dicts(cls, axis_dim_dicts):
        dd = axis_dim_dicts[0]
        if dd['dist_type'] != 'c':
            msg = "Wrong dist_type (%r) for cyclic map."
            raise ValueError(msg % dd['dist_type'])
        size = dd['size']
        grid_size = dd['proc_grid_size']
        if grid_size != len(axis_dim_dicts):
            msg = ("Number of dimension dictionaries (%r)"
                   "inconsistent with proc_grid_size (%r).")
            raise ValueError(msg % (len(axis_dim_dicts), grid_size))
        block_size = dd.get('block_size', 1)
        return cls(size, grid_size, block_size)

    def __init__(self, size, grid_size, block_size=1):
        self.size = size
        self.grid_size = grid_size
        self.block_size = block_size

    def owners(self, idx):
        if isinstance(idx, Integral):
            idx_block = idx // self.block_size
            return [idx_block % self.grid_size]
        else:
            msg = "Index for BlockCyclicMap must be an Integral."
            raise NotImplementedError(msg)

    def get_dimdicts(self):
        return tuple(({'dist_type': 'c',
                        'size': self.size,
                        'proc_grid_size': self.grid_size,
                        'proc_grid_rank': grid_rank,
                        'start': grid_rank * self.block_size,
                        'block_size': self.block_size,
                        }) for grid_rank in range(self.grid_size))


class UnstructuredMap(MapBase):

    dist = 'u'

    @classmethod
    def from_global_dim_dict(cls, glb_dim_dict):
        if glb_dim_dict['dist_type'] != 'u':
            msg = "Wrong dist_type (%r) for unstructured map."
            raise ValueError(msg % glb_dim_dict['dist_type'])
        indices = tuple(np.asarray(i) for i in glb_dim_dict['indices'])
        size = sum(len(i) for i in indices)
        grid_size = len(indices)
        return cls(size, grid_size, indices=indices)

    @classmethod
    def from_axis_dim_dicts(cls, axis_dim_dicts):
        dd = axis_dim_dicts[0]
        if dd['dist_type'] != 'u':
            msg = "Wrong dist_type (%r) for unstructured map."
            raise ValueError(msg % dd['dist_type'])
        size = dd['size']
        grid_size = dd['proc_grid_size']
        if grid_size != len(axis_dim_dicts):
            msg = ("Number of dimension dictionaries (%r)"
                   "inconsistent with proc_grid_size (%r).")
            raise ValueError(msg % (len(axis_dim_dicts), grid_size))
        indices = [dd['indices'] for dd in axis_dim_dicts]
        return cls(size, grid_size, indices=indices)

    def __init__(self, size, grid_size, indices=None):
        self.size = size
        self.grid_size = grid_size
        self.indices = indices
        if self.indices is not None:
            # Convert to NumPy arrays if not already.
            self.indices = [np.asarray(ind) for ind in self.indices]
        self._owners = range(self.grid_size)

    def owners(self, idx):
        # TODO: FIXME: for now, the unstructured map just returns all
        # processes.  Can be optimized if we know the upper and lower bounds
        # for each local array's global indices.
        if isinstance(idx, Integral):
            return self._owners
        else:
            msg = "Index for BlockCyclicMap must be an Integral."
            raise NotImplementedError(msg)

    def get_dimdicts(self):
        if self.indices is None:
            raise ValueError()
        return tuple(({
            'dist_type': 'u',
            'size': self.size,
            'proc_grid_size': self.grid_size,
            'proc_grid_rank': grid_rank,
            'indices': ii,
            }) for grid_rank, ii in enumerate(self.indices))


# ---------------------------------------------------------------------------
# N-Dimensional map.
# ---------------------------------------------------------------------------

class Distribution(object):

    """ Governs the mapping between global indices and process ranks for
    multi-dimensional objects.
    """

    @classmethod
    def from_dim_data_per_rank(cls, context, dim_data_per_rank, targets=None):
        """ Create a Distribution from a sequence of `dim_data` tuples. """

        self = cls.__new__(cls)
        dd0 = dim_data_per_rank[0]
        self.context = context
        self.targets = sorted(targets or context.targets)
        self.comm = self.context._make_subcomm(self.targets)
        for dim_data in dim_data_per_rank:
            for dim_dict in dim_data:
                normalize_dim_dict(dim_dict)
        self.shape = tuple(dd['size'] for dd in dd0)
        self.ndim = len(dd0)
        self.dist = tuple(dd['dist_type'] for dd in dd0)
        self.grid_shape = tuple(dd['proc_grid_size'] for dd in dd0)
        self.grid_shape = normalize_grid_shape(self.grid_shape, self.ndim,
                                               self.dist, len(self.targets))

        coords = [tuple(d['proc_grid_rank'] for d in dd) for dd in
                  dim_data_per_rank]

        self.rank_from_coords = np.empty(self.grid_shape, dtype=np.int32)
        for (r, c) in enumerate(coords):
            self.rank_from_coords[c] = r

        # `axis_dim_dicts_per_axis` is the zip of `dim_data_per_rank`,
        # with duplicates removed.  It is a list of `axis_dim_dicts`.
        # Each `axis_dim_dicts` is a list of dimension dictionaries, one per
        # process on a single axis of the process grid.
        axis_dim_dicts_per_axis = [_dedup_dim_dicts(axis_dim_dicts)
                                   for axis_dim_dicts in
                                   zip(*dim_data_per_rank)]

        if len(axis_dim_dicts_per_axis) != self.ndim:
            raise ValueError("Inconsistent dimensions.")

        self.maps = [_map_from_axis_dim_dicts(axis_dim_dicts) for
                     axis_dim_dicts in axis_dim_dicts_per_axis]

        return self

    @classmethod
    def from_shape(cls, context, shape, dist=None, grid_shape=None,
                   targets=None):

        # special case when dist is all 'n's.
        if (dist is not None) and all(d == 'n' for d in dist):
            if (targets is not None) and (len(targets) != 1):
                raise ValueError('target dist conflict')
            elif targets is None:
                targets = [context.targets[0]]
            else:
                # then targets is set correctly
                pass

        self = cls.__new__(cls)
        self.context = context
        self.targets = sorted(targets or context.targets)
        self.comm = self.context._make_subcomm(self.targets)
        self.shape = shape
        self.ndim = len(shape)

        # dist
        if dist is None:
            dist = {0: 'b'}
        self.dist = normalize_dist(dist, self.ndim)

        # grid_shape
        if grid_shape is None:
            grid_shape = make_grid_shape(self.shape, self.dist,
                                         len(self.targets))

        self.grid_shape = normalize_grid_shape(grid_shape, self.ndim,
                                               self.dist, len(self.targets))

        # TODO: FIXME: assert that self.rank_from_coords is valid and conforms
        # to how MPI does it.
        nelts = reduce(operator.mul, self.grid_shape, 1)
        self.rank_from_coords = np.arange(nelts).reshape(self.grid_shape)

        # List of `ClientMap` objects, one per dimension.
        self.maps = [map_from_sizes(*args)
                     for args in zip(self.shape, self.dist, self.grid_shape)]
        return self

    def __init__(self, context, global_dim_data, targets=None):
        """Make a Distribution from a global_dim_data structure.

        Parameters
        ----------
        global_dim_data : tuple of dict
            A global dimension dictionary per dimension.  See following `Note`
            section.

        Returns
        -------
        result : Distribution
            An empty DistArray of the specified size, dimensionality, and
            distribution.

        Note
        ----

        The `global_dim_data` tuple is a simple, straightforward data structure
        that allows full control over all aspects of a DistArray's distribution
        information.  It does not contain any of the array's *data*, only the
        *metadata* needed to specify how the array is to be distributed.  Each
        dimension of the array is represented by corresponding dictionary in
        the tuple, one per dimension.  All dictionaries have a `dist_type` key
        that specifies whether the array is block, cyclic, or unstructured.
        The other keys in the dictionary are dependent on the `dist_type` key.

        **Block**

        * ``dist_type`` is ``'b'``.

        * ``bounds`` is a sequence of integers, at least two elements.

          The ``bounds`` sequence always starts with 0 and ends with the global
          ``size`` of the array.  The other elements indicate the local array
          global index boundaries, such that successive pairs of elements from
          ``bounds`` indicates the ``start`` and ``stop`` indices of the
          corresponding local array.

        * ``comm_padding`` integer, greater than or equal to zero.
        * ``boundary_padding`` integer, greater than or equal to zero.

        These integer values indicate the communication or boundary padding,
        respectively, for the local arrays.  Currently only a single value for
        both ``boundary_padding`` and ``comm_padding`` is allowed for the
        entire dimension.

        **Cyclic**

        * ``dist_type`` is ``'c'``

        * ``proc_grid_size`` integer, greater than or equal to one.

        The size of the process grid in this dimension.  Equivalent to the
        number of local arrays in this dimension and determines the number of
        array sections.

        * ``size`` integer, greater than or equal to zero.

        The global size of the array in this dimension.

        * ``block_size`` integer, optional.  Greater than or equal to one.

        If not present, equivalent to being present with value of one.

        **Unstructured**

        * ``dist_type`` is ``'u'``

        * ``indices`` sequence of one-dimensional numpy integer arrays or
          buffers.

          The ``len(indices)`` is the number of local unstructured arrays in
          this dimension.

          To compute the global size of the array in this dimension, compute
          ``sum(len(ii) for ii in indices)``.

        **Not-distributed**

        The ``'n'`` distribution type is a convenience to specify that an array
        is not distributed along this dimension.

        * ``dist_type`` is ``'n'``

        * ``size`` integer, greater than or equal to zero.

        The global size of the array in this dimension.
        """
        self.context = context
        self.targets = sorted(targets or context.targets)
        self.comm = self.context._make_subcomm(self.targets)
        self.maps = [map_from_global_dim_dict(gdd) for gdd in global_dim_data]
        self.shape = tuple(m.size for m in self.maps)
        self.ndim = len(self.maps)
        self.dist = tuple(m.dist for m in self.maps)
        self.grid_shape = tuple(m.grid_size for m in self.maps)

<<<<<<< HEAD
        validate_grid_shape(self.grid_shape, self.dist, len(self.targets))
=======
        self.grid_shape = normalize_grid_shape(self.grid_shape, self.ndim,
                                               self.dist, len(self.targets))
>>>>>>> 6db35d56

        nelts = reduce(operator.mul, self.grid_shape, 1)
        self.rank_from_coords = np.arange(nelts).reshape(self.grid_shape)

    @property
    def has_precise_index(self):
        """
        Does the client-side Distribution know precisely who owns all indices?

        This can be used to determine whether one needs to use the `checked`
        version of `__getitem__` or `__setitem__` on LocalArrays.
        """
        return not any(isinstance(m, UnstructuredMap) for m in self.maps)

    def slice(self, index_tuple):
        """Make a new Distribution from a slice."""
        new_targets = self.owning_targets(index_tuple)
        global_dim_data = []
        # iterate over the dimensions
        for map_, idx in zip(self.maps, index_tuple):
            if isinstance(idx, Integral):
                continue  # integral indexing returns reduced dimensionality
            elif isinstance(idx, slice):
                global_dim_data.append(map_.slice(idx))
            else:
                msg = "Index must be a sequence of Integrals and slices."
                raise TypeError(msg)

        return self.__class__(context=self.context,
                              global_dim_data=global_dim_data,
                              targets=new_targets)

    def owning_ranks(self, idxs):
        """ Returns a list of ranks that may *possibly* own the location in the
        `idxs` tuple.

        For many distribution types, the owning rank is precisely known; for
        others, it is only probably known.  When the rank is precisely known,
        `owning_ranks()` returns a list of exactly one rank.  Otherwise,
        returns a list of more than one rank.

        If the `idxs` tuple is out of bounds, raises `IndexError`.
        """
        _, idxs = sanitize_indices(idxs, ndim=self.ndim, shape=self.shape)
        dim_coord_hits = [m.owners(idx) for (m, idx) in zip(self.maps, idxs)]
        all_coords = product(*dim_coord_hits)
        ranks = [self.rank_from_coords[c] for c in all_coords]
        return ranks

    def owning_targets(self, idxs):
        """ Like `owning_ranks()` but returns a list of targets rather than
        ranks.

        Convenience method meant for IPython parallel usage.
        """
        return [self.targets[r] for r in self.owning_ranks(idxs)]

    def get_dim_data_per_rank(self):
        dds = [enumerate(m.get_dimdicts()) for m in self.maps]
        if not dds:
            return []
        cart_dds = product(*dds)
        coord_and_dd = [zip(*cdd) for cdd in cart_dds]
        rank_and_dd = sorted((self.rank_from_coords[c], dd) for (c, dd) in coord_and_dd)
        return [dd for (_, dd) in rank_and_dd]

    def is_compatible(self, o):
        return ((self.context, self.targets, self.shape, self.ndim, self.dist, self.grid_shape) ==
                (o.context,    o.targets,    o.shape,    o.ndim,    o.dist,    o.grid_shape) and
                all(m.is_compatible(om) for (m, om) in zip(self.maps, o.maps)))

    def reduce(self, axes):
        """
        Returns a new Distribution reduced along `axis`, i.e., the new
        distribution has one fewer dimension than `self`.
        """

        # the `axis` argument can actually be a sequence of axes, so we rename it.
        axes = normalize_reduction_axes(axes, self.ndim)

        reduced_shape = remove_elements(axes, self.shape)
        reduced_dist = remove_elements(axes, self.dist)
        reduced_grid_shape = remove_elements(axes, self.grid_shape)

        # This block is required because np.min() works one axis at a time.
        reduced_ranks = self.rank_from_coords.copy()
        for axis in axes:
            reduced_ranks = np.min(reduced_ranks, axis=axis, keepdims=True)

        reduced_targets = [self.targets[r] for r in reduced_ranks.flat]

        return Distribution.from_shape(context=self.context,
                                       shape=reduced_shape,
                                       dist=reduced_dist,
                                       grid_shape=reduced_grid_shape,
                                       targets=reduced_targets)<|MERGE_RESOLUTION|>--- conflicted
+++ resolved
@@ -38,12 +38,7 @@
                                       normalize_dim_dict,
                                       normalize_reduction_axes,
                                       make_grid_shape,
-<<<<<<< HEAD
                                       sanitize_indices,
-                                      validate_grid_shape,
-=======
-                                      positivify,
->>>>>>> 6db35d56
                                       _start_stop_block,
                                       tuple_intersection)
 
@@ -642,12 +637,8 @@
         self.dist = tuple(m.dist for m in self.maps)
         self.grid_shape = tuple(m.grid_size for m in self.maps)
 
-<<<<<<< HEAD
-        validate_grid_shape(self.grid_shape, self.dist, len(self.targets))
-=======
         self.grid_shape = normalize_grid_shape(self.grid_shape, self.ndim,
                                                self.dist, len(self.targets))
->>>>>>> 6db35d56
 
         nelts = reduce(operator.mul, self.grid_shape, 1)
         self.rank_from_coords = np.arange(nelts).reshape(self.grid_shape)
