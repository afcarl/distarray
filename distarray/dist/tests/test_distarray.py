--- conflicted
+++ resolved
@@ -114,31 +114,24 @@
         numpy.testing.assert_array_equal(dap.tondarray(), ndarr)
 
 
-<<<<<<< HEAD
-class TestGetItemSlicing(unittest.TestCase):
-
-    def setUp(self):
-        self.dac = Context()
-
-    def tearDown(self):
-        self.dac.close()
+class TestGetItemSlicing(ContextTestCase):
 
     def test_full_slice_block_dist(self):
         size = 10
         expected = numpy.random.randint(11, size=size)
-        arr = self.dac.fromarray(expected)
+        arr = self.context.fromarray(expected)
         assert_array_equal(arr[:].toarray(), expected)
 
     def test_partial_slice_block_dist(self):
         size = 10
         expected = numpy.random.randint(10, size=size)
-        arr = self.dac.fromarray(expected)
+        arr = self.context.fromarray(expected)
         assert_array_equal(arr[0:2].toarray(), expected[0:2])
 
     def test_slice_a_slice_block_dist_0(self):
         size = 10
         expected = numpy.random.randint(10, size=size)
-        arr = self.dac.fromarray(expected)
+        arr = self.context.fromarray(expected)
         s0 = arr[:9]
         s1 = s0[0:5]
         s2 = s1[:2]
@@ -147,7 +140,7 @@
     def test_slice_a_slice_block_dist_1(self):
         size = 10
         expected = numpy.random.randint(10, size=size)
-        arr = self.dac.fromarray(expected)
+        arr = self.context.fromarray(expected)
         s0 = arr[:9]
         s1 = s0[0:5]
         s2 = s1[-2:]
@@ -156,39 +149,30 @@
     def test_partial_slice_block_dist_2d(self):
         shape = (10, 20)
         expected = numpy.random.randint(10, size=shape)
-        arr = self.dac.fromarray(expected)
+        arr = self.context.fromarray(expected)
         assert_array_equal(arr[2:6, 3:10].toarray(), expected[2:6, 3:10])
 
     def test_partial_negative_slice_block_dist_2d(self):
         shape = (10, 20)
         expected = numpy.random.randint(10, size=shape)
-        arr = self.dac.fromarray(expected)
+        arr = self.context.fromarray(expected)
         assert_array_equal(arr[-6:-2, -10:-3].toarray(),
                            expected[-6:-2, -10:-3])
 
     def test_incomplete_slice_block_dist_2d(self):
         shape = (10, 20)
         expected = numpy.random.randint(10, size=shape)
-        arr = self.dac.fromarray(expected)
+        arr = self.context.fromarray(expected)
         assert_array_equal(arr[3:9].toarray(), expected[3:9])
 
     def test_incomplete_index_block_dist_2d(self):
         shape = (10, 20)
         expected = numpy.random.randint(10, size=shape)
-        arr = self.dac.fromarray(expected)
+        arr = self.context.fromarray(expected)
         assert_array_equal(arr[1].toarray(), expected[1])
 
 
-class TestDistArrayCreationFromGlobalDimData(unittest.TestCase):
-
-    def setUp(self):
-        self.context = Context()
-
-    def tearDown(self):
-        self.context.close()
-=======
 class TestDistArrayCreationFromGlobalDimData(ContextTestCase):
->>>>>>> 6db35d56
 
     def test_from_global_dim_data_irregular_block(self):
 
@@ -433,21 +417,14 @@
         result = self.context.fromfunction(fn, shape, dtype=int)
         assert_array_equal(expected, result.tondarray())
 
-<<<<<<< HEAD
-
-class TestDistArrayCreationSubSet(unittest.TestCase):
-
-    def setUp(self):
-        self.context = Context()
-=======
->>>>>>> 6db35d56
 
 class TestDistArrayCreationSubSet(ContextTestCase):
 
     def test_create_target_subset(self):
         shape = (100, 100)
         subtargets = self.context.targets[::2]
-        distribution = Distribution.from_shape(self.context, shape=shape, targets=subtargets)
+        distribution = Distribution.from_shape(self.context, shape=shape,
+                                               targets=subtargets)
         darr = self.context.ones(distribution)
         lss = darr.get_localshapes()
         self.assertEqual(len(lss), len(subtargets))
