# encoding: utf-8
# ---------------------------------------------------------------------------
#  Copyright (C) 2008-2014, IPython Development Team and Enthought, Inc.
#  Distributed under the terms of the BSD License.  See COPYING.rst.
# ---------------------------------------------------------------------------

"""
Create a simple block distributed distarray, then plot its array
distribution.
"""

from matplotlib import pyplot

from distarray import plotting
<<<<<<< HEAD
from distarray.client_map import Distribution


c = distarray.Context()
d = Distribution.from_shape(c, (64, 64))
a = c.zeros(d)
=======
from distarray.dist import Context


c = Context()
a = c.zeros((64, 64))
>>>>>>> e138806c
process_coords = [(0, 0), (1, 0), (2, 0), (3, 0)]
plotting.plot_array_distribution(a, process_coords, cell_label=False,
                                 legend=True)
pyplot.show()<|MERGE_RESOLUTION|>--- conflicted
+++ resolved
@@ -12,20 +12,12 @@
 from matplotlib import pyplot
 
 from distarray import plotting
-<<<<<<< HEAD
-from distarray.client_map import Distribution
-
-
-c = distarray.Context()
-d = Distribution.from_shape(c, (64, 64))
-a = c.zeros(d)
-=======
-from distarray.dist import Context
+from distarray.dist import Context, Distribution
 
 
 c = Context()
-a = c.zeros((64, 64))
->>>>>>> e138806c
+d = Distribution.from_shape(c, (64, 64))
+a = c.zeros(d)
 process_coords = [(0, 0), (1, 0), (2, 0), (3, 0)]
 plotting.plot_array_distribution(a, process_coords, cell_label=False,
                                  legend=True)
