# encoding: utf-8
# ---------------------------------------------------------------------------
#  Copyright (C) 2008-2014, IPython Development Team and Enthought, Inc.
#  Distributed under the terms of the BSD License.  See COPYING.rst.
# ---------------------------------------------------------------------------

"""
Create a distarray, then plot its array distribution.
"""

from matplotlib import pyplot

from distarray import plotting
<<<<<<< HEAD
from distarray.client_map import Distribution


c = distarray.Context()
d = Distribution.from_shape(c, (64, 64), dist=('c', 'c'))
a = c.zeros(d, dtype='int32')
=======
from distarray.dist import Context


c = Context()
a = c.zeros((64, 64), dtype='int32', dist=('c', 'c'))
>>>>>>> e138806c
process_coords = [(0, 0), (0, 1), (1, 0), (1, 1)]
plotting.plot_array_distribution(a, process_coords, cell_label=False,
                                 legend=True)
pyplot.show()<|MERGE_RESOLUTION|>--- conflicted
+++ resolved
@@ -11,20 +11,12 @@
 from matplotlib import pyplot
 
 from distarray import plotting
-<<<<<<< HEAD
-from distarray.client_map import Distribution
-
-
-c = distarray.Context()
-d = Distribution.from_shape(c, (64, 64), dist=('c', 'c'))
-a = c.zeros(d, dtype='int32')
-=======
-from distarray.dist import Context
+from distarray.dist import Context, Distribution
 
 
 c = Context()
-a = c.zeros((64, 64), dtype='int32', dist=('c', 'c'))
->>>>>>> e138806c
+d = Distribution.from_shape(c, (64, 64), dist=('c', 'c'))
+a = c.zeros(d, dtype='int32')
 process_coords = [(0, 0), (0, 1), (1, 0), (1, 1)]
 plotting.plot_array_distribution(a, process_coords, cell_label=False,
                                  legend=True)
