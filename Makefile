--- conflicted
+++ resolved
@@ -14,18 +14,12 @@
 	-sleep 15  # wait for ipcluster
 
 test:
-<<<<<<< HEAD
-	mpiexec -n 12 nosetests -w distarray/core/tests
-	mpiexec -n 4 nosetests -w distarray/random/tests
+	mpiexec -n 12 nosetests -w distarray/core/tests -i 'paralleltest'
+	mpiexec -n 4 nosetests -w distarray/random/tests -i 'paralleltest'
 	nosetests
-=======
-	${PYTHON} -m unittest discover
-	${MPIEXEC} -n 12 ${PYTHON} -m unittest discover -s distarray/core/tests -p 'paralleltest*.py' 
-	${MPIEXEC} -n 4 ${PYTHON} -m unittest discover -s distarray/random/tests -p 'paralleltest*.py' 
 
 teardown_cluster:
 	-kill $(shell ps -ax | grep 'ipcluster start' | grep -v 'grep' | awk '{ print $$1; }' )
->>>>>>> b6d4b0c6
 
 clean:
 	${PYTHON} setup.py clean --all
