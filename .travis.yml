language: python
python:
    - 2.7
    - 3.3
before_install:
    - sudo apt-get install libopenmpi-dev
    - sudo apt-get install openmpi-bin
<<<<<<< HEAD
    - pip install numpy --use-mirrors
    - pip install pyzmq --install-option="--zmq=bundled" --use-mirrors
    - pip install ipython --use-mirrors
    - pip install mpi4py --use-mirrors
    - pip install six --use-mirrors
    - pip install sphinx --use-mirrors
    - pip install sphinxcontrib-napoleon --use-mirrors
=======
    - pip install numpy
    - pip install pyzmq --install-option="--zmq=bundled"
    - pip install ipython
    - pip install mpi4py --allow-all-external --allow-unverified mpi4py
    - pip install six
>>>>>>> 517c7f1b
    - pip freeze
install:
    - python setup.py install
    - (cd $TRAVIS_BUILD_DIR && cd docs && make html)
before_script:
    - (cd $TRAVIS_BUILD_DIR && make setup_cluster)
script:
    - (cd $TRAVIS_BUILD_DIR && make test)
after_script:
    - (cd $TRAVIS_BUILD_DIR && make teardown_cluster)<|MERGE_RESOLUTION|>--- conflicted
+++ resolved
@@ -5,21 +5,13 @@
 before_install:
     - sudo apt-get install libopenmpi-dev
     - sudo apt-get install openmpi-bin
-<<<<<<< HEAD
-    - pip install numpy --use-mirrors
-    - pip install pyzmq --install-option="--zmq=bundled" --use-mirrors
-    - pip install ipython --use-mirrors
-    - pip install mpi4py --use-mirrors
-    - pip install six --use-mirrors
-    - pip install sphinx --use-mirrors
-    - pip install sphinxcontrib-napoleon --use-mirrors
-=======
     - pip install numpy
     - pip install pyzmq --install-option="--zmq=bundled"
     - pip install ipython
     - pip install mpi4py --allow-all-external --allow-unverified mpi4py
     - pip install six
->>>>>>> 517c7f1b
+    - pip install sphinx
+    - pip install sphinxcontrib-napoleon
     - pip freeze
 install:
     - python setup.py install
